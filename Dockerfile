--- conflicted
+++ resolved
@@ -12,11 +12,7 @@
 
 WORKDIR /
 RUN apt-get update \
-<<<<<<< HEAD
 && apt-get install -y --no-install-recommends git curl htop gcc libxmlsec1 libxmlsec1-dev libxml2 pkg-config \
-=======
-&& apt-get install -y --no-install-recommends git curl htop \
->>>>>>> e17f78d6
 && [ $(uname -m) = "aarch64" ] && apt install build-essential -y || true \
 && mkdir instance \
 && pip install --upgrade pip \
