--- conflicted
+++ resolved
@@ -140,9 +140,6 @@
             return data_type
         return []
 
-<<<<<<< HEAD
-=======
-
     @property
     def values(self):
         '''
@@ -154,9 +151,6 @@
         search = search.filter('term', list=self.uuid)
         return list(search.scan())
 
-
-    @execution_timer
->>>>>>> 5a5ac17e
     def check_value(self, value):
         '''
         Checks to see if a value matches a value list or a regular expression
