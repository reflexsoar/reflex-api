import base64
import copy
import math
import time
import hashlib
import json
import datetime
import threading
from queue import Queue
from uuid import uuid4

from app.api_v2.model.system import ObservableHistory, Settings
from flask import current_app
from flask_restx import Resource, Namespace, fields, inputs as xinputs
from ..model import Event, Observable, EventRule, CloseReason, Q, Task, UpdateByQuery, EventStatus, EventComment
from ..model.exceptions import EventRuleFailure
from ..utils import token_required, user_has, log_event
from .shared import ISO8601, JSONField, ObservableCount, IOCCount, mod_pagination, mod_observable_list, mod_observable_list_paged, mod_user_list
from ... import ep, memcached_client

api = Namespace('Events', description='Event related operations', path='/event')


mod_event_comment = api.model('EventComment', {
    'comment': fields.String(required=True, description='The comment to add to the event')
})

mod_event_comment_detailed = api.model('EventCommentDetailed', {
    'uuid': fields.String,
    'comment': fields.String,
    'created_at': ISO8601,
    'created_by': fields.String,
})

mod_event_comments = api.model('EventComments', {
    'comments': fields.List(fields.Nested(mod_event_comment_detailed))
})

mod_bulk_event_uuids = api.model('BulkEventUUIDs', {
    'events': fields.List(fields.String),
    'organizations': JSONField(attribute='organizations')
})

mod_raw_log = api.model('RawLog', {
    'source_log': fields.String
})

mod_event_status = api.model('EventStatusString', {
    'name': fields.String,
    'closed': fields.Boolean
})

mod_observable_create = api.model('ObservableCreate', {
    'value': fields.String(required=True),
    'ioc': fields.Boolean,
    'tlp': fields.Integer,
    'spotted': fields.Boolean,
    'safe': fields.Boolean,
    'data_type': fields.String(required=True),
    'tags': fields.List(fields.String),
    'source_field': fields.String,
    'original_source_field': fields.String
})

mod_event_create = api.model('EventCreate', {
    'title': fields.String(required=True),
    'reference': fields.String(required=True),
    'description': fields.String(required=True),
    'tags': fields.List(fields.String),
    'tlp': fields.Integer,
    'severity': fields.Integer,
    'source': fields.String,
    'signature': fields.String,
    'observables': fields.List(fields.Nested(mod_observable_create)),
    'raw_log': fields.String,
    'detection_id': fields.String,
    'risk_score': fields.Integer(default=0)
})

mod_event_list = api.model('EventList', {
    'uuid': fields.String,
    'organization': fields.String,
    'title': fields.String(required=True),
    'reference': fields.String(required=True),
    'description': fields.String(required=True),
    'tlp': fields.Integer,
    'severity': fields.Integer,
    'status': fields.Nested(mod_event_status),
    'source': fields.String,
    'tags': fields.List(fields.String),
    'created_at': ISO8601(attribute='created_at'),
    'updated_at': ISO8601(attribute='updated_at'),
    'observables': fields.List(fields.Nested(mod_observable_list)),
    'case': fields.String,
    'signature': fields.String,
    'related_events_count': fields.Integer,
    'raw_log': fields.Nested(mod_raw_log, attribute='_raw_log'),
    'event_rules': fields.List(fields.String),
    'original_date': ISO8601(attribute='original_date'),
    'detection_id': fields.String
})

mod_event_paged_list = api.model('PagedEventList', {
   'events': fields.List(fields.Nested(mod_event_list)),
   'pagination': fields.Nested(mod_pagination)
})

mod_related_events = api.model('RelatedEvents', {
    'events': fields.List(fields.String),
    'count': fields.Integer
})

mod_event_create_bulk = api.model('EventCreateBulk', {
    'events': fields.List(fields.Nested(mod_event_create))
})

mod_event_bulk_dismiss = api.model('EventBulkDismiss', {
    'events': fields.List(fields.String),
    'dismiss_reason_uuid': fields.String,
    'dismiss_comment': fields.String,
})

mod_event_bulk_dismiss_by_filter = api.model('EventBulkDismissByFilter', {
    'filter': fields.String,
    'dismiss_reason_uuid': fields.String,
    'dismiss_comment': fields.String,
    'tuning_advice': fields.String,
    'uuids': fields.List(fields.String)
})

mod_event_details = api.model('EventDetails', {
    'uuid': fields.String,
    'title': fields.String(required=True),
    'reference': fields.String(required=True),
    'description': fields.String(required=True),
    'tlp': fields.Integer,
    'severity': fields.Integer,
    'risk_score': fields.Integer,
    'status': fields.Nested(mod_event_status),
    'source': fields.String,
    'tags': fields.List(fields.String),
    'observables': fields.List(fields.Nested(mod_observable_list)),
    'observable_count': ObservableCount(attribute='observables'),
    'ioc_count': IOCCount(attribute='observables'),
    'case': fields.String,
    'created_at': ISO8601(attribute='created_at'),
    'modified_at': ISO8601(attribute='updated_at'),
    'raw_log': fields.String,
    'signature': fields.String,
    'dismiss_reason': fields.String,
    'dismiss_comment': fields.String,
    'tuning_advice': fields.String,
    'event_rules': fields.List(fields.String),
    'original_date': ISO8601(attribute='original_date'),
    'detection_id': fields.String,
    'dismissed_by': fields.Nested(mod_user_list)
})

mod_observable_update = api.model('ObservableUpdate', {
    'tags': fields.List(fields.String),
    'ioc': fields.Boolean,
    'tlp': fields.Integer,
    'spotted': fields.Boolean,
    'safe': fields.Boolean,
    'data_type': fields.String
})

event_list_parser = api.parser()
event_list_parser.add_argument('status', location='args', default=[
], type=str, action='split', required=False)
event_list_parser.add_argument('tags', location='args', default=[
], type=str, action='split', required=False)
event_list_parser.add_argument('observables', location='args', default=[
], type=str, action='split', required=False)
event_list_parser.add_argument('signature', location='args', required=False)
event_list_parser.add_argument('source', action='split', location='args', required=False)
event_list_parser.add_argument('event_rule', location='args', default=[
], type=str, action='split', required=False)
event_list_parser.add_argument(
    'severity', action='split', location='args', required=False)
event_list_parser.add_argument(
    'grouped', type=xinputs.boolean, location='args', required=False)
event_list_parser.add_argument(
    'case_uuid', type=str, location='args', required=False)
event_list_parser.add_argument('search', type=str, action='split', default=[
], location='args', required=False)
event_list_parser.add_argument(
    'title__like', type=str, location='args', required=False
)
event_list_parser.add_argument(
    'title', type=str, location='args', action='split', required=False)
event_list_parser.add_argument(
    'page', type=int, location='args', default=1, required=False)
event_list_parser.add_argument(
    'page_size', type=int, location='args', default=10, required=False)
event_list_parser.add_argument(
    'sort_by', type=str, location='args', default='created_at', required=False)
event_list_parser.add_argument(
    'sort_direction', type=str, location='args', default="desc", required=False)
event_list_parser.add_argument('start', location='args', type=str, required=False)
event_list_parser.add_argument('end', location='args',  type=str, required=False)
event_list_parser.add_argument('organization', location='args', action='split', required=False)


@api.route("")
class EventListAggregated(Resource):

    @api.doc(security="Bearer")
    @api.marshal_with(mod_event_paged_list)
    @api.expect(event_list_parser)
    @token_required
    @user_has('view_events')
    def get(self, current_user):

        args = event_list_parser.parse_args()

        # Set default start/end date filters if they are not set above
        # We do this here because default= on add_argument() is only calculated when the API is initialized
        if not args.start:
            args.start = (datetime.datetime.utcnow()-datetime.timedelta(days=7)).strftime('%Y-%m-%dT%H:%M:%S')
        if not args.end:
            args.end = (datetime.datetime.utcnow()+datetime.timedelta(days=1)).strftime('%Y-%m-%dT%H:%M:%S')

        start = (args.page - 1)*args.page_size
        end = (args.page * args.page_size)

        search_filters = []

        if args.title__like and args.title__like != '':
            search_filters.append({
                'type': 'wildcard',
                'field': 'title',
                'value': "*"+args.title__like+"*"
            })

        if args.status and args.status != ['']:
            search_filters.append({
                    'type': 'terms',
                    'field': 'status.name__keyword',
                    'value': args.status
                })

        if args.source and args.source != ['']:
            search_filters.append({
                'type': 'terms',
                'field': 'source__keyword',
                'value': args.source
            })

        if args.event_rule and args.event_rule != ['']:
            search_filters.append({
                'type': 'terms',
                'field': 'event_rules',
                'value': args.event_rule
            })

        for arg in ['severity','title','tags','organization']:
            if arg in args and args[arg] not in ['', None, []]:
                search_filters.append({
                    'type': 'terms',
                    'field': arg,
                    'value': args[arg]
                })
        
        if args.signature:
            search_filters.append({
                    'type': 'term',
                    'field': 'signature',
                    'value': args.signature
                })

        if args.case_uuid:
            search_filters.append({
                'type': 'match',
                'field': 'case',
                'value': args.case_uuid
            })

        if args.start and args.end:
            search_filters.append({
                'type': 'range',
                'field': 'original_date',
                'value': {
                    'gte': args.start,
                    'lte': args.end
                }
            })

        observables = {}

        raw_event_count = 0
        
        # If not filtering by a signature
        if not args.signature:
           
            search = Event.search()

            search = search[:0]

            # Apply all filters
            for _filter in search_filters:
                search = search.filter(_filter['type'], **{_filter['field']: _filter['value']})

            if args.observables:
                search = search.query('nested', path='event_observables', query=Q({"terms": {"event_observables.value.keyword": args.observables}}))           
                
            raw_event_count = search.count()

            search.aggs.bucket('signature', 'terms', field='signature', order={'max_date': args.sort_direction}, size=100000)
            search.aggs['signature'].metric('max_date', 'max', field='original_date')

            events = search.execute()

            event_uuids = []
            sigs = []

            # Sort the signatures based on what the user has in the sorting options
            reverse_sort = False
            if args.sort_direction == 'desc':
                reverse_sort = True

            sigs = [s['key'] for s in events.aggs.signature.buckets] 

            # START: Second aggregation based on signatures to find first UUID for card display purposes
            # performance necessary
            search = Event.search()
            search = search[:0]

            # Apply all filters
            for _filter in search_filters:
                search = search.filter(_filter['type'], **{_filter['field']: _filter['value']})

            if args.observables:
                search = search.query('nested', path='event_observables', query=Q({"terms": {"event_observables.value.keyword": args.observables}}))

            paged_sigs = sigs[start:end]
           
            search = search.filter('terms', signature=paged_sigs)

            number_of_sigs = len(paged_sigs)
            if number_of_sigs == 0:
                number_of_sigs = 10000

            search.aggs.bucket('signature', 'terms', field='signature', order={'max_date': args.sort_direction}, size=100000)
            search.aggs['signature'].metric('max_date', 'max', field='original_date')
            search.aggs['signature'].bucket('uuid', 'terms', field='uuid', order={'max_date': 'desc'}, size=number_of_sigs)
            search.aggs['signature']['uuid'].metric('max_date', 'max', field='original_date')

            events = search.execute()

            #sigs2 = sorted(events.aggs.signature.buckets, key=lambda sig: sig['max_date']['value'])
            sigs2 = events.aggs.signature.buckets
            for signature in sigs2:
                event_uuids.append(signature.uuid.buckets[0]['key'])

            # END: Second aggregation based on signatures to find first UUID for card display purposes
            # performance necessary

            search = Event.search()

            if args.sort_direction:
                if args.sort_direction == "desc":
                    args.sort_by = f"-{args.sort_by}"
                else:
                    args.sort_by = f"{args.sort_by}"

            search = search.sort(args.sort_by)
            search = search.filter('terms', uuid=event_uuids)
            search = search[0:len(event_uuids)]

            total_events = search.count()
            pages = math.ceil(float(len(sigs) / args.page_size))
            
            events = search.execute()

            # Apply search filters to the event for performing related event calcuations
            [e.set_filters(filters=search_filters) for e in events]
       
        # If filtering by a signature
        else:

            search = Event.search()
            search = search[start:end]

            # Apply all filters
            for _filter in search_filters:
                search = search.filter(_filter['type'], **{_filter['field']: _filter['value']})

            if args.sort_direction:
                if args.sort_direction == "asc":
                    args.sort_by = f"-{args.sort_by}"
                else:
                    args.sort_by = f"{args.sort_by}"

            search = search.sort(args.sort_by)
            search = search.filter('term', signature=args.signature)

            total_events = search.count()

            raw_event_count = total_events

            pages = math.ceil(float(total_events / args.page_size))

            events = search.execute()
        
        for event in events:
            observables[event.uuid] = event.observables
                   
        response = {
            'events': events,
            'observables': json.loads(json.dumps(observables, default=str)),
            'pagination': {
                'total_results': raw_event_count,
                'pages': pages,
                'page': args['page'],
                'page_size': args['page_size']
            }
        }

        return response


    @api.doc(security="Bearer")
    @api.expect(mod_event_create)
    @token_required
    @user_has('add_event')
    def post(self, current_user):
        ''' Creates a new event '''

        observables = []

        original_payload = copy.copy(api.payload)

        # If the event has an observables pop them off the request payload
        # so that the Event can be generated using the remaining dictionary values
        if 'observables' in api.payload:
            observables = api.payload.pop('observables')

        event = Event.get_by_reference(api.payload['reference'])

        if not event:

            # Generate a default signature based off the rule name and the current time
            # signatures are required in the system but user's don't need to supply them
            # these events will remain ungrouped
            hasher = hashlib.md5()
            if 'signature' not in api.payload or api.payload['signature'] == '':
                
                date_string = datetime.datetime.utcnow().strftime('%Y-%m-%d %H:%M:%S')
                hasher.update(f"{api.payload['title']}{date_string}".encode('utf-8'))
                api.payload['signature'] = hasher.hexdigest()

            # Add the current users organization to the event signature
            api.payload['signature'] = hasher.update(api.payload['signature']+current_user.organization).hexdigest()

            event = Event(**api.payload)
            event.save()

            if observables:
                event.add_observable(observables)

            event_rules = EventRule.get_all(organization=current_user.organization)
            if event_rules:
               
                matched = False
                for event_rule in event_rules:

                    matches = []

                    # If the event matches the event rule criteria perform the rule actions
                    try:
                        matched = event_rule.process_rql(original_payload)
                    except EventRuleFailure as e:
                        log_event(organization=current_user.organization, event_type='Event Rule Processing', source_user="System", event_reference=event.reference, time_taken=0, status="Failed", message=f"Failed to process event rule. {e}")

                    # If the rule matched, process the event
                    if matched:
                        event_rule.process_event(event)
                        matches.append(event.uuid)
                        
                        # TODO: Allow for matching on multiple rules that don't have overlapping
                        # actions, e.g. one rule to move it to a case but a different rule to apply
                        # tags to the event
                        # Break out of the loop, we don't want to match on any more rules
                        break
                    
                    if matches:
                        event_rule.last_matched_date = datetime.datetime.utcnow()
                        event_rule.hit_count += len(matches)
                        event_rule.save()
                
                if not matched:
                    event.set_new()
            else:
                event.set_new()

            return {'message': 'Successfully created the event.'}
        else:
            return {'message': 'Event already exists'}, 409


def fetch_observables_from_history(observables):

    search = ObservableHistory.search()
    search = search.filter('terms', value=[o['value'] for o in observables])
    search = search[0:0]
    search.aggs.bucket('values', 'terms', field='value', order={'max_date': 'desc'})
    search.aggs['values'].bucket('max_date', 'max', field='created_at')
    search.aggs['values'].bucket('by_uuid', 'terms', field='uuid', order={'max_date': 'desc'}, size=1)
    search.aggs['values']['by_uuid'].bucket('max_date', 'max', field='created_at')
    search.aggs['values']['by_uuid'].bucket('source', 'top_hits')
   
    history = search.execute()
    observable_history = [bucket['by_uuid'].buckets[0]['source']['hits']['hits'][0]['_source'].to_dict() for bucket in history.aggs.values.buckets]
    in_history = [o['value'] for o in observable_history]
    _observables = observable_history
    [_observables.append(o) for o in observables if o['value'] not in in_history]

    # Maintain the source_field data from the original observable
    for observable in _observables:
        source_observable = [x for x in observables if x['value'] == observable['value']][0]

        if 'source_field' not in observable:            
            if 'source_field' in source_observable:
                observable['source_field'] = source_observable['source_field']
        
        # Merge the latest historical tags with the tags on this current observable
        if 'tags' in observable:
            observable['tags'] = list(set([t for t in source_observable['tags']] + [t for t in observable['tags']]))
        else:
            if 'tags' in source_observable:
                observable['tags'] = source_observable['tags']
        

    return _observables


@api.route('/<uuid>/observables/<value>')
class EventObservable(Resource):

    @api.doc(security="Bearer")
    @api.response('200', 'Success')
    @api.response('400', 'Observable not found')
    @api.expect(mod_observable_update)
    @api.marshal_with(mod_observable_list)
    @token_required
    @user_has('update_event')
    def put(self, uuid, value, current_user):
        ''' Updates an events observable '''

        observable = None
        value = base64.b64decode(value).decode()
        search = Event.search()
        search = search[0:1]
        search = search.filter('term', uuid=uuid)
        search = search.query('nested', path='event_observables', query=Q({"term": {"event_observables.value.keyword": value}}))
        event = search.execute()[0]
        if event:
            search = ObservableHistory.search()
            search = search.filter('term', value=value)
            search = search.filter('term', organization=event.organization)
            search = search.sort({'created_at': {'order': 'desc'}})
            search = search[0:1]
            history = search.execute()

            if history:
                if len(history) >= 1:
                    observable = history[0]
                else:
                    observable = history
            else:
                observable = [o for o in event.event_observables if o['value'] == value][0]

        if observable:

            # Can not flag an observable as safe if it is also flagged as an ioc
            if 'safe' in api.payload:
                observable.safe = api.payload['safe']

            if 'ioc' in api.payload:
                observable.ioc = api.payload['ioc']

            if 'spotted' in api.payload:
                observable.spotted = api.payload['spotted']

            if getattr(observable,'ioc') and getattr(observable,'safe'):
                api.abort(400, 'An observable can not be an ioc if it is flagged safe.')

            observable_dict = observable.to_dict()
            if 'created_at' in observable_dict:
                del observable_dict['created_at']
            if 'created_by' in observable_dict:
                del observable_dict['created_by']
            observable_dict['organization'] = event.organization

            observable_history = ObservableHistory(**observable_dict)
            observable_history.save()

            return observable
        else:
            return api.abort(404, 'Observable not found.')


@api.route("/observables_by_case/<uuid>")
class EventObservablesByCase(Resource):
    '''
    Returns a list of observables for a specific case UUID by querying 
    all the Events for that case and returning a deduplicated list
    '''

    @api.doc(security="Bearer")
    @api.marshal_with(mod_observable_list_paged)
    @token_required
    @user_has('view_case_events')
    def get(self, uuid, current_user):

        search = Event.search()
        search = search.filter('term', case=uuid)
        search = search[:0]
        search.aggs.bucket('observables', 'nested', path="event_observables")
        search.aggs['observables'].metric('unique_values', 'cardinality', field="event_observables.value.keyword")
        search.aggs['observables'].bucket('values', 'top_hits', _source={"includes": [ "event_observables.value",
                          "event_observables.data_type",
                          "event_observables.tlp",
                          "event_observables.ioc",
                          "event_observables.spotted",
                          "event_observables.safe",
                          "event_observables.tags"]}, size=10000)
        events = search.execute()
        exists = set()
        observables = [o.to_dict() for o in events.aggs.observables.values if [(o.value, o.data_type) not in exists and hasattr(o, 'value'), exists.add((o.value, o.data_type))][0]]
        observables = fetch_observables_from_history(observables)
        #observables = []
        #
        #for event in events:
        #    observables += [o for o in event.observables if [(o.value, o.data_type) not in exists, exists.add((o.value, o.data_type))][0]]
        return {
            'observables': list(observables),
            'total_observables': events.aggs.observables.unique_values.value,
            'pagination': {
                'total_results': len(observables),
                'pages': 1,
                'page': 1,
                'page_size': 25
            }
        }


@api.route("/case_events/<uuid>")
class EventsByCase(Resource):
    '''
    Returns only the events for a specified case the user must have the 
    "view_case_events" permission.  This is useful for having user Roles that 
    only have access to Cases and the related Events for that case
    '''

    @api.doc(security="Bearer")
    @api.expect(event_list_parser)
    @api.marshal_with(mod_event_paged_list)
    @token_required
    @user_has('view_case_events')
    def get(self, uuid, current_user):

        args = event_list_parser.parse_args()

        start = (args.page - 1)*args.page_size
        end = (args.page * args.page_size)

        search = Event.search()
        search = search.filter('term', case=uuid)

        search = search[start:end]

        total_events = search.count()

        raw_event_count = total_events

        pages = math.ceil(float(total_events / args.page_size))

        events = search.execute() 
        observables = {}

        for event in events:
            observables[event.uuid] = [o.to_dict() for o in event.observables]

        response = {
            'events': events,
            'observables': json.loads(json.dumps(observables, default=str)),
            'pagination': { 
                'total_results': raw_event_count,
                'pages': pages,
                'page': args['page'],
                'page_size': args['page_size']
            }
        }

        return response


def check_cache(reference, client):
    '''
    Checks memcached to see if the Event has already been sent
    Falls back to Elasticsearch.  If an event is found in Elasticsearch, add
    it back to memcached
    '''

    if reference is None:
        return False

    found = False

    memcached_enabled = current_app.config['THREAT_POLLER_MEMCACHED_ENABLED']
    memcached_key = f"event-processing-{reference}"

    if memcached_enabled:

        # Check memcached first        
        if not found:
            try:
                result = client.get(memcached_key)
                if result:
                    found = True
            except Exception as e:
                found = False

    # If the item was not found in memcached check Elasticsearch
    if not found:
        events = Event.search()
        events = events.filter('term', reference=reference)

        if events.count() > 0:
            found = True

            # We found it, we should probably rehydrate memcached with it
            if memcached_enabled:
                try:
                    client.set(memcached_key, True, expire=1440)
                except Exception as e:
                    current_app.logger.error(f'Failed to set event processing record in memcached for {reference}. {e}')
        else:
            # It did not exist in memcached or Elasticsearch, set it but 
            # mark it as not found
            found = False
            if memcached_enabled:
                try:
                    client.set(memcached_key, True, expire=1440)
                except Exception as e:
                    current_app.logger.error(f'Failed to set event processing record in memcached for {reference}. {e}')

    return found


@api.route('/_bulk')
class CreateBulkEvents(Resource):

    # TODO: This needs some serious love but it should work let's test it

    @api.doc(security="Bearer")
    @api.expect(mod_event_create_bulk)
    @token_required
    @user_has('add_event')
    def post(self, current_user):
        event_queue = Queue()

        workers = []

        task = Task()
        request_id = task.create(task_type='bulk_event_create')
      
        def process_event(queue, request_id, organization=None):
            while not queue.empty():
                raw_event = queue.get()
                event = Event.get_by_reference(raw_event['reference'], organization=organization)

                if not event:

                    # Generate a default signature based off the rule name and the current time
                    # signatures are required in the system but user's don't need to supply them
                    # these events will remain ungrouped
                    
                    if 'signature' not in raw_event or raw_event['signature'] == '':         
                        hasher = hashlib.md5()               
                        date_string = datetime.datetime.utcnow().strftime('%Y-%m-%d %H:%M:%S')
                        hasher.update(f"{raw_event['title']}{date_string}".encode('utf-8'))
                        raw_event['signature'] = hasher.hexdigest()
                    
                    # Add the current users organization to the event signature
                    hasher_b = hashlib.md5()
                    hasher_b.update(raw_event['signature'].encode('utf-8')+current_user.organization.encode('utf-8'))
                    raw_event['signature'] = hasher_b.hexdigest()

                    observables = []
                    #added_observables = []

                    # Start clocking event creation
                    start_event_process_dt = datetime.datetime.utcnow().timestamp()

                    original_payload = copy.copy(raw_event)

                    if 'observables' in raw_event:
                        observables = raw_event.pop('observables')

                    event = Event(**raw_event, organization=organization)
                    event.save()

                    if observables:
                        event.add_observable(observables)

                    event_rules = EventRule.get_all(organization=organization)
                    if event_rules:
                    
                        matched = False
                        for event_rule in event_rules:

                            matches = []

                            # If the event matches the event rule criteria perform the rule actions
                            try:
                                matched = event_rule.process_rql(original_payload)
                            except EventRuleFailure as e:
                                log_event(organization=organization, event_type='Event Rule Processing', source_user="System", event_reference=event.reference, time_taken=0, status="Failed", message=f"Failed to process event rule. {e}")

                            # If the rule matched, process the event
                            if matched:
                                event_rule.process_event(event)
                                matches.append(event.uuid)
                                
                                # TODO: Allow for matching on multiple rules that don't have overlapping
                                # actions, e.g. one rule to move it to a case but a different rule to apply
                                # tags to the event
                                # Break out of the loop, we don't want to match on any more rules
                                if hasattr(event_rule,'global_rule') and not event_rule.global_rule:
                                    break

                            if matches:
                                event_rule.last_matched_date = datetime.datetime.utcnow()
                                if event_rule.hit_count != None:
                                    event_rule.hit_count += len(matches)
                                else:
                                    event_rule.hit_count = len(matches)
                                event_rule.save()
                        
                        if not event.dismissed_by_rule:
                            event.set_new()

                    else:
                        event.set_new()

                    end_event_process_dt = datetime.datetime.utcnow().timestamp()
                    event_process_time = end_event_process_dt - start_event_process_dt
                    #log_event(event_type='Bulk Event Insert', source_user="System", request_id=request_id, event_reference=event.reference, time_taken=event_process_time, status="Success", message="Event Inserted.", event_id=event.uuid)
                else:
                    log_event(organization=organization, event_type='Bulk Event Insert', source_user="System", request_id=str(request_id), event_reference=event.reference, time_taken=0, status="Failed", message="Event Already Exists.")


        if not current_app.config['NEW_EVENT_PIPELINE']:
            start_bulk_process_dt = datetime.datetime.utcnow().timestamp()

            if 'events' in api.payload and len(api.payload['events']) > 0:
                [event_queue.put(e) for e in api.payload['events']]

            for i in range(0,current_app.config['EVENT_PROCESSING_THREADS']):
                p = threading.Thread(target=process_event, daemon=True, args=(event_queue,str(request_id),current_user.organization))
                workers.append(p)
            [t.start() for t in workers]

            end_bulk_process_dt = datetime.datetime.utcnow().timestamp()
            total_process_time = end_bulk_process_dt - start_bulk_process_dt

            log_event(event_type="Bulk Event Insert", request_id=str(request_id), time_taken=total_process_time, status="Success", message="Bulk request finished.")

            return {"request_id": str(request_id), "response_time": total_process_time}
        else:
            start_bulk_process_dt = datetime.datetime.utcnow().timestamp()

            #client = Client(f"{current_app.config['THREAT_POLLER_MEMCACHED_HOST']}:{current_app.config['THREAT_POLLER_MEMCACHED_PORT']}")
            client = memcached_client.client

            for event in api.payload['events']:
                event['organization'] = current_user.organization
                if not check_cache(event['reference'], client=client):
                    if ep.dedicated_workers:
                        ep.to_kafka_topic(event)
                    else:
                        ep.enqueue(event)
            
            # Signal the end of the task
            # The Event Processor will use this event to close the running task
            if ep.dedicated_workers:
                ep.to_kafka_topic({'organization': current_user.organization, '_meta':{'action': 'task_end', 'task_id': str(task.uuid)}})
            else:
                ep.enqueue({'organization': current_user.organization, '_meta':{'action': 'task_end', 'task_id': str(task.uuid)}})

            end_bulk_process_dt = datetime.datetime.utcnow().timestamp()
            total_process_time = end_bulk_process_dt - start_bulk_process_dt
            #client.close()
            return {"task_id": str(request_id), "response_time": total_process_time}


@api.route("/dismiss_by_filter")
class EventBulkDismiss(Resource):

    @api.doc(security="Bearer")
    @api.expect(mod_event_bulk_dismiss_by_filter)
    @token_required
    @user_has('update_event')
    def put(self, current_user):
        '''
        Dismiss multiple events at a time by supplying a query to select
        the events to dismiss
        '''

        task_id = None

        event_list = []

        settings = Settings.load(organization=current_user.organization)
        if settings.require_event_dismiss_comment and 'dismiss_comment' not in api.payload:
            api.abort(400, 'A dismiss comment is required.')
        
        if settings.require_event_dismiss_comment and 'dismiss_comment' in api.payload and api.payload['dismiss_comment'] in [None, '']:
            api.abort(400, 'A dismiss comment is required.')

        if 'dismiss_reason_uuid' in api.payload:
            reason = CloseReason.get_by_uuid(uuid=api.payload['dismiss_reason_uuid'])
            if not reason:
                api.abort(400, 'A dismiss reason is required.')
        else:
            api.abort(400, 'A dismiss reason is required.')

        # Translate filter types to actual field names
        field_names = {
            'tag': 'tags',
            'title': 'title',
            'status': 'status.name__keyword',
            'organization': 'organization',
            'data_type': 'data_type',
            'severity': 'severity',
            'event_rule': 'event_rules',
            'source': 'source'
        }

        ubq = UpdateByQuery(index='reflex-events')

        # Calculate all the values for the specified field
        fields = {}
        if 'filter' in api.payload:
            filters = json.loads(api.payload['filter'])
            
            for f in filters:
                if f['filter_type'] not in fields:
                    fields[f['filter_type']] = [f['value']]
                else:
                    fields[f['filter_type']].append(f['value'])

        if 'start' not in fields:
            fields['start'] = [(datetime.datetime.utcnow()-datetime.timedelta(days=7)).strftime('%Y-%m-%dT%H:%M:%S')]

        if 'end' not in fields:
            fields['end'] = [(datetime.datetime.utcnow()+datetime.timedelta(days=1)).strftime('%Y-%m-%dT%H:%M:%S')]

        # Set the default state of "include_related"
        # If there is a signature filter never include related
        include_related = True

        uuids = []
        if 'uuids' in api.payload:
            uuids = api.payload['uuids']
       
        # Start building the event query
        search = Event.search()
        
        # If there is a signature filter do NOT include related events
        if 'signature' in fields:
            include_related = False
            if not uuids:
                search = search.query('terms', signature=fields['signature'])
                ubq = ubq.query('terms', signature=fields['signature'])
        
        if uuids:
            search = search.query('terms', uuid=api.payload['uuids'])
            ubq = ubq.query('terms', uuid=api.payload['uuids'])
            
        # Apply all the filters to the event query
        if not 'signature' in fields:
            for field in fields:
                if field not in ['start', 'end', 'observable', 'signature', 'data type', 'title__like']:
                    search = search.filter('terms', **{field_names[field]: fields[field]})
                    ubq = ubq.filter('terms', **{field_names[field]: fields[field]})

                if field == 'title__like':
                    search = search.filter('wildcard', title=f"*{fields[field][0]}*")
                    ubq = ubq.filter('wildcard', title=f"*{fields[field][0]}*")

                if field == 'observable':
                    search = search.query('nested', path='event_observables', query=Q({"terms": {"event_observables.value.keyword": fields[field]}}))
                    ubq = ubq.query('nested', path='event_observables', query=Q({"terms": {"event_observables.value.keyword": fields[field]}}))

                if field == 'data type':
                    search = search.query('nested', path='event_observables', query=Q({"terms": {"event_observables.data_type.keyword": fields['data type']}}))
                    ubq = ubq.query('nested', path='event_observables', query=Q({"terms": {"event_observables.data_type.keyword": fields['data type']}}))

        if 'start' in fields and 'end' in fields:
            search = search.filter('range', original_date={
                    'gte': fields['start'][0],
                    'lte': fields['end'][0]
                })
            ubq = ubq.filter('range', original_date={
                    'gte': fields['start'][0],
                    'lte': fields['end'][0]
                })

        status = EventStatus.get_by_name(name='Dismissed', organization=reason.organization)
        reason = CloseReason.get_by_uuid(api.payload['dismiss_reason_uuid'])

        print(current_user.username, current_user.organization, current_user.uuid)

        ubq = ubq.script(
            source="ctx._source.dismiss_comment = params.dismiss_comment;ctx._source.dismiss_reason = params.dismiss_reason;ctx._source.status.name = params.status_name;ctx._source.status.uuid = params.uuid;ctx._source.dismissed_at = params.dismissed_at;if(params.tuning_advice != null) { if (ctx._source.tuning_advice == null) { ctx._source.tuning_advice = '';}ctx._source.tuning_advice = params.tuning_advice;}if(ctx._source.dismissed_by == null) { ctx._source.dismissed_by = [:];}\nctx._source.dismissed_by.username = params.dismissed_by_username;ctx._source.dismissed_by.organization = params.dismissed_by_organization;ctx._source.dismissed_by.uuid = params.dismissed_by_uuid;",
            #source="ctx._source.dismiss_comment = params.dismiss_comment;ctx._source.dismiss_reason = params.dismiss_reason;ctx._source.status.name = params.status_name;ctx._source.status.uuid = params.uuid;ctx._source.dismissed_at = params.dismissed_at;DateTimeFormatter dtf = DateTimeFormatter.ofPattern(\"yyyy-MM-dd'T'HH:mm:ss.SSSSSS\").withZone(ZoneId.of('UTC'));ZonedDateTime zdt = ZonedDateTime.parse(params.dismissed_at, dtf);ZonedDateTime zdt2 = ZonedDateTime.parse(ctx._source.created_at, dtf);Instant Currentdate = Instant.ofEpochMilli(zdt.getMillis());Instant Startdate = Instant.ofEpochMilli(zdt2.getMillis());ctx._source.time_to_dismiss = ChronoUnit.SECONDS.between(Startdate, Currentdate);",
            params={
                'dismiss_comment': api.payload['dismiss_comment'],
                'dismiss_reason': reason.title if reason else api.payload['dismiss_reason_uuid'],
                'status_name': status.name,
                'uuid': status.uuid,
                'dismissed_at': datetime.datetime.utcnow(),
                'dismissed_by_username': current_user.username,
                'dismissed_by_organization': current_user.organization,
                'dismissed_by_uuid': current_user.uuid,
                'tuning_advice': api.payload['tuning_advice'] if 'tuning_advice' in api.payload else None
            }
        )
        
        print(json.dumps(ubq.to_dict(), default=str))
        ubq = ubq.params(slices='auto', refresh=True)

        events = list(search.scan())
        
        # Check to see if the user is trying to bulk dismiss across organizations/tenants
        orgs = []
        [orgs.append(e.organization) for e in events if e.organization not in orgs]
        if len(orgs) > 1:
            api.abort(400, 'Bulk dismissal actions organizations is unsupported')

        x = ubq.execute()

        signatures = [e.signature for e in events]
        
        # If we need to include related events, 
        related_events = []
        if include_related and len(uuids) > 0:
            related_search = Event.search()
            rubq = UpdateByQuery(index='reflex-events')

            # Apply all the filters to the event query
            for field in fields:
                if field not in ['start', 'end', 'observable', 'signature', 'data type', 'title__like']:
                    related_search = related_search.filter('terms', **{field_names[field]: fields[field]})
                    rubq = rubq.filter('terms', **{field_names[field]: fields[field]})

                if field == 'title__like':
                    related_search = related_search.filter('wildcard', title=f"*{fields[field][0]}*")
                    rubq = rubq.filter('wildcard', title=f"*{fields[field][0]}*")

                if field == 'observable':
                    related_search = related_search.query('nested', path='event_observables', query=Q({"terms": {"event_observables.value.keyword": fields[field]}}))
                    rubq = rubq.query('nested', path='event_observables', query=Q({"terms": {"event_observables.value.keyword": fields[field]}}))

                if field == 'data type':
                    related_search = related_search.query('nested', path='event_observables', query=Q({"terms": {"event_observables.data_type.keyword": fields['data type']}}))
                    rubq = rubq.query('nested', path='event_observables', query=Q({"terms": {"event_observables.data_type.keyword": fields['data type']}}))

            if 'start' in fields and 'end' in fields:
                related_search = related_search.filter('range', original_date={
                    'gte': fields['start'][0],
                    'lte': fields['end'][0]
                })
                rubq = rubq.filter('range', original_date={
                    'gte': fields['start'][0],
                    'lte': fields['end'][0]
                })

            related_search = related_search.filter('terms', signature=signatures)
            rubq = rubq.filter('terms', signature=signatures)
            rubq = rubq.filter('bool', must_not=[Q('terms', uuid=api.payload['uuids'])])
            
            related_events = list(related_search.scan())
            orgs = []

            [orgs.append(e.organization) for e in related_events if e.organization not in orgs]
            if len(orgs) > 1:
                api.abort(400, 'Bulk actions across organizations is unsupported')

            rubq = rubq.script(
<<<<<<< HEAD
                source="ctx._source.dismiss_comment = params.dismiss_comment;ctx._source.dismiss_reason = params.dismiss_reason;ctx._source.status.name = params.status_name;ctx._source.status.uuid = params.uuid;ctx._source.dismissed_at = params.dismissed_at;if(ctx._source.dismissed_by == null) { ctx._source.dismissed_by = [:];}\nctx._source.dismissed_by.username = params.dismissed_by_username;ctx._source.dismissed_by.organization = params.dismissed_by_organization;ctx._source.dismissed_by.uuid = params.dismissed_by_uuid;",
                #source="ctx._source.dismiss_comment = params.dismiss_comment;ctx._source.dismiss_reason = params.dismiss_reason;ctx._source.status.name = params.status_name;ctx._source.status.uuid = params.uuid;ctx._source.dismissed_at = params.dismissed_at;DateTimeFormatter dtf = DateTimeFormatter.ofPattern(\"yyyy-MM-dd'T'HH:mm:ss.SSSSSS\").withZone(ZoneId.of('UTC'));ZonedDateTime zdt = ZonedDateTime.parse(params.dismissed_at, dtf);ZonedDateTime zdt2 = ZonedDateTime.parse(ctx._source.created_at, dtf);Instant Currentdate = Instant.ofEpochMilli(zdt.getMillis());Instant Startdate = Instant.ofEpochMilli(zdt2.getMillis());ctx._source.time_to_dismiss = ChronoUnit.SECONDS.between(Startdate, Currentdate);",
                params={
                    'dismiss_comment': api.payload['dismiss_comment'],
                    'dismiss_reason': reason.title if reason else api.payload['dismiss_reason_uuid'],
                    'status_name': status.name,
                    'uuid': status.uuid,
                    'dismissed_at': datetime.datetime.utcnow(),
                    'dismissed_by_username': current_user.username,
                    'dismissed_by_organization': current_user.organization,
                    'dismissed_by_uuid': current_user.uuid
                }
            )
=======
                    source="ctx._source.dismiss_comment = params.dismiss_comment;ctx._source.dismiss_reason = params.dismiss_reason;ctx._source.status.name = params.status_name;ctx._source.status.uuid = params.uuid;ctx._source.dismissed_at = params.dismissed_at;if(params.tuning_advice != null) { if (ctx._source.tuning_advice == null) { ctx._source.tuning_advice = '';}ctx._source.tuning_advice = params.tuning_advice;}if(ctx._source.dismissed_by == null) { ctx._source.dismissed_by = [:];}\nctx._source.dismissed_by.username = params.dismissed_by_username;ctx._source.dismissed_by.organization = params.dismissed_by_organization;ctx._source.dismissed_by.uuid = params.dismissed_by_uuid;",
                    #source="ctx._source.dismiss_comment = params.dismiss_comment;ctx._source.dismiss_reason = params.dismiss_reason;ctx._source.status.name = params.status_name;ctx._source.status.uuid = params.uuid;ctx._source.dismissed_at = params.dismissed_at;DateTimeFormatter dtf = DateTimeFormatter.ofPattern(\"yyyy-MM-dd'T'HH:mm:ss.SSSSSS\").withZone(ZoneId.of('UTC'));ZonedDateTime zdt = ZonedDateTime.parse(params.dismissed_at, dtf);ZonedDateTime zdt2 = ZonedDateTime.parse(ctx._source.created_at, dtf);Instant Currentdate = Instant.ofEpochMilli(zdt.getMillis());Instant Startdate = Instant.ofEpochMilli(zdt2.getMillis());ctx._source.time_to_dismiss = ChronoUnit.SECONDS.between(Startdate, Currentdate);",
                    params={
                        'dismiss_comment': api.payload['dismiss_comment'],
                        'dismiss_reason': reason.title if reason else api.payload['dismiss_reason_uuid'],
                        'status_name': status.name,
                        'uuid': status.uuid,
                        'dismissed_at': datetime.datetime.utcnow(),
                        'dismissed_by_username': current_user.username,
                        'dismissed_by_organization': current_user.organization,
                        'dismissed_by_uuid': current_user.uuid,
                        'tuning_advice': api.payload['tuning_advice'] if 'tuning_advice' in api.payload else None
                    }
                )
>>>>>>> dc4b1cbc
            rubq = rubq.params(slices='auto', refresh=True)

            x = rubq.execute()

        """[event_list.append(e) for e in events if len(events) > 0 and e not in event_list]
        [event_list.append(e) for e in related_events if len(related_events) > 0 and e not in event_list]

        if len(event_list) > 0:
            task = Task()
            task_id = task.create(task_type='bulk_dismiss_events')
            event_count = 0
            for event in event_list:
                event_dict = event.to_dict()

                event_dict['_meta'] = {
                                'action': 'dismiss',
                                'dismiss_reason': api.payload['dismiss_reason_uuid'],
                                'dismiss_comment': api.payload['dismiss_comment'],
                                '_id': event.meta.id,
                                'updated_by': {
                                    'organization': current_user.organization,
                                    'username': current_user.username,
                                    'uuid': current_user.uuid
                                }
                            }
                ep.enqueue(event_dict)
                event_count += 1
            
            task.set_message(f'{event_count} Events marked for bulk dismissal')
            ep.enqueue({'organization': current_user.organization, '_meta':{'action': 'task_end', 'task_id': str(task.uuid)}})"""

        # Give ES time to do it's thing
        time.sleep(1)
            
        return 200
        

@api.route("/bulk_dismiss")
class EventBulkUpdate(Resource):

    @api.doc(security="Bearer")
    @api.expect(mod_event_bulk_dismiss)
    @token_required
    @user_has('update_event')
    def put(self, current_user):
        ''' Dismiss multiple events at the same time '''

        task_id = None

        settings = Settings.load(organization=current_user.organization)
        if settings.require_event_dismiss_comment and 'dismiss_comment' not in api.payload:
            api.abort(400, 'A dismiss comment is required.')

        if settings.require_event_dismiss_comment and 'dismiss_comment' in api.payload and api.payload['dismiss_comment'] in [None, '']:
            api.abort(400, 'A dismiss comment is required.')

        if 'dismiss_reason_uuid' in api.payload:
            reason = CloseReason.get_by_uuid(uuid=api.payload['dismiss_reason_uuid'])
            if not reason:
                api.abort(400, 'A dismiss reason is required.')                
        else:
            api.abort(400, 'A dismiss reason is required.')

        if 'events' in api.payload:

            task = Task()
            task_id = task.create(task_type='bulk_dismiss_events')
            event_count = 0

            comment = api.payload['dismiss_comment'] if api.payload['dismiss_comment'] != "" else None

            for event in api.payload['events']:
                e = Event.get_by_uuid(uuid=event)

                related_events = Event.get_by_signature_and_status(signature=e.signature, status='New', all_events=True)

                event_dict = e.to_dict()

                event_dict['_meta'] = {
                                'action': 'dismiss',
                                'dismiss_reason': api.payload['dismiss_reason_uuid'],
                                'dismiss_comment': comment,
                                '_id': e.meta.id,
                                'updated_by': {
                                    'organization': current_user.organization,
                                    'username': current_user.username,
                                    'uuid': current_user.uuid
                                }
                            }

                
                if ep.dedicated_workers:
                    ep.to_kafka_topic(event_dict)
                else:
                    ep.enqueue(event_dict)
                event_count += 1
                if related_events:
                    for related in related_events:
                        if hasattr(related, 'uuid') and related.uuid not in api.payload['events']:
                            related_dict = related.to_dict()
                            related_dict['_meta'] = {
                                'action': 'dismiss',
                                'dismiss_reason': api.payload['dismiss_reason_uuid'],
                                'dismiss_comment': comment,
                                '_id': related.meta.id,
                                'updated_by': {
                                    'organization': current_user.organization,
                                    'username': current_user.username,
                                    'uuid': current_user.uuid
                                }
                            }
                            if ep.dedicated_workers:
                                ep.to_kafka_topic(related_dict)
                            else:
                                ep.enqueue(related_dict)
                            event_count += 1

            # Signal the end of the task
            # The Event Processor will use this event to close the running task
            task.set_message(f'{event_count} Events marked for bulk dismissal')

            if ep.dedicated_workers:
                ep.to_kafka_queue({'organization': current_user.organization, '_meta':{'action': 'task_end', 'task_id': str(task.uuid)}})
            else:
                ep.enqueue({'organization': current_user.organization, '_meta':{'action': 'task_end', 'task_id': str(task.uuid)}})

        return {'task_id': str(task_id)}


@api.route("/<uuid>/comment")
class EventComment(Resource):

    @api.doc(security="Bearer")
    @api.marshal_with(mod_event_comments)
    @token_required
    @user_has('view_events')
    def get(self, uuid, current_user):

        event = Event.get_by_uuid(uuid)

        if not event:
            api.abort(404, 'Event not found.')

        return event
    

    @api.doc(security="Bearer")
    @api.marshal_with(mod_event_comment_detailed)
    @api.expect(mod_event_comment)
    @token_required
    @user_has('update_event')
    def post(self, uuid, current_user):

        event = Event.get_by_uuid(uuid)

        if not event:
            api.abort(404, 'Event not found')

        comment = {
            'uuid': uuid4(),
            'comment': api.payload['comment'],
            'organization': event.organization,
            'created_by': current_user.username,
            'created_at': datetime.datetime.utcnow(),
        }

        event.add_comment(comment=comment)
        event.save()
        return comment


@api.route("/<uuid>/comment/<comment_uuid>")
class EventCommentDelete(Resource):

    @api.doc(security="Bearer")
    @token_required
    @user_has('update_event')
    def delete(self, uuid, comment_uuid, current_user):

        event = Event.get_by_uuid(uuid)

        if not event:
            api.abort(404, 'Event not found')

        event.remove_comment(comment_uuid)
        event.save()


@api.route("/<uuid>")
class EventDetails(Resource):

    @api.doc(security="Bearer")
    @api.marshal_with(mod_event_details)
    @token_required
    @user_has('view_events')
    def get(self, uuid, current_user):

        event = Event.get_by_uuid(uuid)
        if event:
            event.event_observables = fetch_observables_from_history(event.event_observables)
            return event
        else:
            api.abort(404, 'Event not found.')

    @api.doc(security="Bearer")
    @token_required
    @user_has('update_event')
    def put(self, uuid, current_user):
        '''Updates an event

        Parameters:
            uuid (str): The unique identifier of the Event
            current_user (User): The current user making the API request
        '''

        if 'dismiss_reason_uuid' in api.payload:
            reason = CloseReason.get_by_uuid(uuid=api.payload['dismiss_reason_uuid'])
            event = Event.get_by_uuid(uuid=uuid)

            comment = None
            if 'dismiss_comment' in api.payload and api.payload['dismiss_comment'] != '':
                comment = api.payload['dismiss_comment']

            if 'tuning_advice' in api.payload and api.payload['tuning_advice'] not in ['',None]:
                advice = api.payload['tuning_advice']
            
            event.set_dismissed(reason, comment=comment, advice=advice)
            return {'message':'Successfully dismissed event'}, 200
        else:
            return {}

    @api.doc(security="Bearer")
    @token_required
    @user_has('delete_event')
    def delete(self, uuid, current_user):
        '''
        Deletes an event and any related artifacts from the system

        Parameters:
            uuid (str): The unique identifier of the Event
            current_user (User): The current user making the API request
        '''

        event = Event.get_by_uuid(uuid=uuid)

        # Only support deleting events that are not in cases right now
        if event:
            if event.case:
                api.abort(400, 'Event is associated with a case and cant not be deleted.')
            else:
                # Delete any observables from the observables index related to this event
                observables = Observable.get_by_event_uuid(uuid=uuid)
                for observable in observables:
                    observable.delete()

                # Delete the event
                event.delete()

                return {'message': 'Successfully deleted the event.', 'uuid': uuid}, 200
        else:
            api.abort(404, 'Event not found')

event_stats_parser = api.parser()
event_stats_parser.add_argument('status', location='args', default=[
], type=str, action='split', required=False)
event_stats_parser.add_argument('tags', location='args', default=[
], type=str, action='split', required=False)
event_stats_parser.add_argument('signature', location='args', required=False)
event_stats_parser.add_argument(
    'severity', action='split', location='args', required=False)
event_stats_parser.add_argument(
    'title', type=str, location='args', action='split', required=False)
event_stats_parser.add_argument(
    'title__like', type=str, location='args', required=False
)
event_stats_parser.add_argument('observables', location='args', default=[
], type=str, action='split', required=False)
event_stats_parser.add_argument('source', location='args', default=[
], type=str, action='split', required=False)
event_stats_parser.add_argument('event_rule', location='args', default=[
], type=str, action='split', required=False)
event_stats_parser.add_argument('top', location='args', default=10, type=int, required=False)
event_stats_parser.add_argument('start', location='args', type=str, required=False)
event_stats_parser.add_argument('end', location='args', type=str, required=False)
event_stats_parser.add_argument('interval', location='args', default='day', required=False, type=str)
event_stats_parser.add_argument('metrics', location='args', action='split', default=['title','observable','source','tag','status','severity','data_type','event_rule','signature'])
event_stats_parser.add_argument('organization', location='args', action='split', required=False)

@api.route("/stats")
class EventStats(Resource):

    @api.doc(security="Bearer")
    @api.expect(event_stats_parser)
    @token_required
    @user_has('view_events')
    def get(self, current_user):
        '''
        Returns metrics about events that can be used for easier filtering
        of events on the Events List page
        '''

        args = event_stats_parser.parse_args()

        # Set default start/end date filters if they are not set above
        # We do this here because default= on add_argument() is only calculated when the API is initialized
        if not args.start:
            args.start = (datetime.datetime.utcnow()-datetime.timedelta(days=7)).strftime('%Y-%m-%dT%H:%M:%S')
        if not args.end:
            args.end = (datetime.datetime.utcnow()+datetime.timedelta(days=1)).strftime('%Y-%m-%dT%H:%M:%S')
        
        search_filters = []

        # Prevent sub-tenants from seeing the organization metric
        if 'organization' in args.metrics and not hasattr(current_user,'default_org'):
            args.metrics.remove('organization')

        if args.title__like and args.title__like != '':
            search_filters.append({
                'type': 'wildcard',
                'field': 'title',
                'value': "*"+args.title__like+"*"
            })

        if args.status and args.status != ['']:
            search_filters.append({
                'type': 'terms',
                'field': 'status.name__keyword',
                'value': args.status
            })

        if args.source and args.source != ['']:
            search_filters.append({
                'type': 'terms',
                'field': 'source.keyword',
                'value': args.source
            })

        if args.event_rule and args.event_rule != ['']:
            search_filters.append({
                'type': 'terms',
                'field': 'event_rules',
                'value': args.event_rule
            })

        for arg in ['severity','title','tags','organization']:
            if arg in args and args[arg] not in ['', None, []]:
                search_filters.append({
                    'type': 'terms',
                    'field': arg,
                    'value': args[arg]
                })
        
        if args.signature:
            search_filters.append({
                'type': 'term',
                'field': 'signature',
                'value': args.signature
            })

        if args.start and args.end:
            search_filters.append({
                'type': 'range',
                'field': 'original_date',
                'value': {
                    'gte': args.start,
                    'lte': args.end
                }
            })

        search = Event.search()

        # Apply all filters
        for _filter in search_filters:
            search = search.filter(_filter['type'], **{_filter['field']: _filter['value']})

        if args.observables:
            search = search.query('nested', path='event_observables', query=Q({"terms": {"event_observables.value.keyword": args.observables}}))  

        search.aggs.bucket('range', 'filter', range={'original_date': {
                        'gte': args.start,
                        'lte': args.end
                    }})

        if 'title' in args.metrics:
            max_title = args.top if args.top != 10 else 100
            search.aggs['range'].bucket('title', 'terms', field='title', size=max_title)

        if 'tag' in args.metrics:
            max_tags = args.top if args.top != 10 else 100
            search.aggs['range'].bucket('tags', 'terms', field='tags', size=max_tags)

        if 'dismiss_reason' in args.metrics:
            max_reasons = args.top if args.top != 10 else 100
            search.aggs['range'].bucket('dismiss_reason', 'terms', field='dismiss_reason.keyword', size=max_reasons)

        if 'status' in args.metrics:
            max_status = args.top if args.top != 10 else 100
            search.aggs['range'].bucket('status', 'terms', field='status.name.keyword', size=max_status)

        if 'severity' in args.metrics:
            max_severity = args.top if args.top != 10 else 100
            search.aggs['range'].bucket('severity', 'terms', field='severity', size=max_severity)

        if 'signature' in args.metrics:
            max_signature = args.top if args.top != 50 else 100
            search.aggs['range'].bucket('signature', 'terms', field='signature', size=max_signature)

        if 'source' in args.metrics:
            max_source = args.top if args.top != 10 else 100
            search.aggs['range'].bucket('source', 'terms', field='source.keyword', size=max_source)

        if 'event_rule' in args.metrics:
            max_event_rule = args.top if args.top != 10 else 100
            search.aggs['range'].bucket('event_rule', 'terms', field='event_rules', size=1000)

        if 'organization' in args.metrics:
            max_organizations = args.top if args.top != 10 else 100
            search.aggs['range'].bucket('organization', 'terms', field='organization', size=max_organizations)

        if 'observable' in args.metrics:
            max_observables = args.top if args.top != 10 else 100
            search.aggs['range'].bucket('observables', 'nested', path="event_observables")
            search.aggs['range']['observables'].bucket('data_type', 'terms', field='event_observables.data_type.keyword', size=max_observables)
            search.aggs['range']['observables'].bucket('value', 'terms', field='event_observables.value.keyword', size=max_observables)

        if 'time_per_status' in args.metrics:
            search.aggs['range'].buckets('time_per_status', 'terms', field='status.name.keyword', size=max_status)

        search = search[0:0]

        events = search.execute()

        """if 'observable' in args.metrics:
            observable_search = Observable.search()
            observable_search = observable_search.filter('exists', field='events')

            observable_search = observable_search.filter('terms', **{'events': [v['key'] for v in events.aggs.range.uuids.buckets]})

            observable_search.aggs.bucket('data_type', 'terms', field='data_type.keyword', size=50)
            observable_search.aggs.bucket('value', 'terms', field='value', size=100)

            observable_search = observable_search.execute()"""

        if 'events_over_time' in args.metrics:
            events_over_time = Event.search()
       
            events_over_time = events_over_time[0:0]

            events_over_time.aggs.bucket('range', 'filter', range={'original_date': {
                        'gte': args.start,
                        'lte': args.end
                    }})

            events_over_time.aggs['range'].bucket('events_per_day', 'date_histogram', field='original_date', format='yyyy-MM-dd', calendar_interval=args.interval, min_doc_count=0)

            events_over_time = events_over_time.execute()

        if 'time_per_status_over_time' in args.metrics:
            time_per_status_over_time = Event.search()

            time_per_status_over_time = time_per_status_over_time[0:0]
            
            time_per_status_over_time.aggs.bucket('range', 'filter', range={'original_date': {
                        'gte': args.start,
                        'lte': args.end
                    }})
            
            time_per_status_over_time.aggs['range'].bucket('per_day', 'date_histogram', field='original_date', format='yyyy-MM-dd', calendar_interval=args.interval, min_doc_count=0)
            time_per_status_over_time.aggs['range']['per_day'].bucket('status', 'terms', field='status.name.keyword', size=10)
            time_per_status_over_time.aggs['range']['per_day']['status'].bucket('avg_time_to_dismiss', 'avg', field='time_to_dismiss')
            time_per_status_over_time.aggs['range']['per_day']['status'].bucket('avg_time_to_act', 'avg', field='time_to_act')
            time_per_status_over_time.aggs['range']['per_day']['status'].bucket('avg_time_to_close', 'avg', field='time_to_close')

            time_per_status_over_time = time_per_status_over_time.execute()

        data = {}

        if 'title' in args.metrics:
            data['title'] = {v['key']: v['doc_count'] for v in events.aggs.range.title.buckets}

        if 'severity' in args.metrics:
            data['severity'] = {v['key']: v['doc_count'] for v in events.aggs.range.severity.buckets}

        if 'observable' in args.metrics:
            data['observable value'] = {v['key']: v['doc_count'] for v in events.aggs.range.observables.value.buckets}
            data['data type'] = {v['key']: v['doc_count'] for v in events.aggs.range.observables.data_type.buckets}
            #data['observable value'] = {v['key']: v['doc_count'] for v in observable_search.aggs.value.buckets}
            #data['data type'] = {v['key']: v['doc_count'] for v in observable_search.aggs.data_type.buckets}

        if 'tag' in args.metrics:
            data['tag'] = {v['key']: v['doc_count'] for v in events.aggs.range.tags.buckets}

        if 'event_rule' in args.metrics:
            data['event rule'] = {v['key']: v['doc_count'] for v in events.aggs.range.event_rule.buckets}

        if 'organization' in args.metrics:
            data['organization'] = {v['key']: v['doc_count'] for v in events.aggs.range.organization.buckets}

        if 'status' in args.metrics:
            data['status'] = {v['key']: v['doc_count'] for v in events.aggs.range.status.buckets}

        if 'dismiss_reason' in args.metrics:
            data['dismiss reason'] = {v['key']: v['doc_count'] for v in events.aggs.range.dismiss_reason.buckets}

        if 'source' in args.metrics:
            data['source'] = {v['key']: v['doc_count'] for v in events.aggs.range.source.buckets}        

        if 'signature' in args.metrics:
            data['signature'] = {v['key']: v['doc_count'] for v in events.aggs.range.signature.buckets}

        #if 'time_per_status' in args.metrics:
        #    data['time_per_status'] = {v['key']: v['doc_count'] for v in observable_search.aggs.time_per_status.buckets}
            
        if 'events_over_time' in args.metrics:
            data['events_over_time'] = {v['key_as_string']: v['doc_count'] for v in events_over_time.aggs.range.events_per_day.buckets}

        if 'time_per_status_over_time' in args.metrics:
            data['avg_time_to_act']  = {v['key_as_string']: {x['key']: x['avg_time_to_act']['value'] for x in v.status.buckets} for v in time_per_status_over_time.aggs.range.per_day.buckets}
            data['avg_time_to_dismiss']  = {v['key_as_string']: {x['key']: x['avg_time_to_dismiss']['value'] for x in v.status.buckets} for v in time_per_status_over_time.aggs.range.per_day.buckets}
            data['avg_time_to_close']  = {v['key_as_string']: {x['key']: x['avg_time_to_close']['value'] for x in v.status.buckets} for v in time_per_status_over_time.aggs.range.per_day.buckets}

        return data

@api.route("/bulk_delete")
class BulkDeleteEvent(Resource):

    @api.doc(security="Bearer")
    @api.expect(mod_event_bulk_dismiss)
    @token_required
    @user_has('delete_event')
    def delete(self, current_user):
        '''
        Deletes an event and any related artifacts from the system

        Parameters:
            uuid (str): The unique identifier of the Event
            current_user (User): The current user making the API request
        '''

        if api.payload['events']:
            for _event in api.payload['events']:

                event = Event.get_by_uuid(uuid=_event)

                related_events = Event.get_by_signature_and_status(signature=event.signature, status='New', all_events=True)
                if len(related_events) > 0:
                    for evt in related_events:
                        if hasattr(evt, 'uuid') and evt.uuid not in api.payload['events']:
                            evt.delete()
                event.delete()

        time.sleep(1)

        return {'message': 'Successfully deleted Events.'}, 200

"""
@api.route("/<uuid>/update_case")
class EventUpdateCase(Resource):

    @api.doc(security="Bearer")
    @api.marshal_with(mod_event_update_case)
    @api.response('200', 'Success')
    @token_required
    @user_has('update_event')
    def put(self, uuid, current_user):

        if 'action' in api.payload:
            action = api.payload.pop('action')

            if action in ['remove','transfer']:

                event = Event.get_by_uuid()

                if action == 'remove':
                    
                    event.remove_from_case()

                if action == 'transfer':
                    if 'target_case_uuid' in api.payload:
                        event.set_case()
                    else:
                        api(400, 'Missing target case details.')
            
                print('a')
            else:
                api.abort(400, 'Missing or invalid action.')
        else:
            api.abort(400, 'Missing or invalid action.')
"""


event_bulk_select_parser = api.parser()
event_bulk_select_parser.add_argument('status', location='args', default=[
], type=str, action='split', required=False)
event_bulk_select_parser.add_argument('tags', location='args', default=[
], type=str, action='split', required=False)
event_bulk_select_parser.add_argument('observables', location='args', default=[
], type=str, action='split', required=False)
event_bulk_select_parser.add_argument('signature', location='args', required=False)
event_bulk_select_parser.add_argument('source', action='split', location='args', required=False)
event_bulk_select_parser.add_argument(
    'severity', action='split', location='args', required=False)
event_bulk_select_parser.add_argument(
    'grouped', type=xinputs.boolean, location='args', required=False)
event_bulk_select_parser.add_argument(
    'case_uuid', type=str, location='args', required=False)
event_bulk_select_parser.add_argument('search', type=str, action='split', default=[
], location='args', required=False)
#event_list_parser.add_argument('rql', type=str, default="", location="args", required=False)
event_bulk_select_parser.add_argument(
    'title', type=str, location='args', action='split', required=False)
event_bulk_select_parser.add_argument(
    'title__like', type=str, location='args', required=False
)
event_bulk_select_parser.add_argument('organization', location='args', action='split', required=False)
event_bulk_select_parser.add_argument('start', location='args', type=str, required=False)
event_bulk_select_parser.add_argument('end', location='args', type=str, required=False)

@api.route("/bulk_select_all")
class BulkSelectAll(Resource):

    @api.doc(security="Bearer")
    @api.marshal_with(mod_bulk_event_uuids)
    @api.expect(event_bulk_select_parser)
    @api.response('200','Success')
    @token_required
    @user_has('view_events')
    def get(self, current_user):
        args = event_bulk_select_parser.parse_args()
        search_filters = []

        # Set default start/end date filters if they are not set above
        # We do this here because default= on add_argument() is only calculated when the API is initialized
        if not args.start:
            args.start = (datetime.datetime.utcnow()-datetime.timedelta(days=7)).strftime('%Y-%m-%dT%H:%M:%S')
        if not args.end:
            args.end = (datetime.datetime.utcnow()+datetime.timedelta(days=1)).strftime('%Y-%m-%dT%H:%M:%S')

        if args.title__like and args.title__like != '':
            search_filters.append({
                'type': 'wildcard',
                'field': 'title',
                'value': "*"+args.title__like+"*"
            })
        
        if args.status and args.status != ['']:
            search_filters.append({
                    'type': 'terms',
                    'field': 'status.name__keyword',
                    'value': args.status
                })

        if args.source and args.source != ['']:
            search_filters.append({
                'type': 'terms',
                'field': 'source__keyword',
                'value': args.source
            })

        for arg in ['severity','title','tags','organization']:
            if arg in args and args[arg] not in ['', None, []]:
                search_filters.append({
                    'type': 'terms',
                    'field': arg,
                    'value': args[arg]
                })
        
        if args.signature:
            search_filters.append({
                    'type': 'term',
                    'field': 'signature',
                    'value': args.signature
                })

        if args.case_uuid:
            search_filters.append({
                'type': 'match',
                'field': 'case',
                'value': args.case_uuid
            })

        if args.start and args.end:
            search_filters.append({
                'type': 'range',
                'field': 'original_date',
                'value': {
                    'gte': args.start,
                    'lte': args.end
                }
            })
        
        search = Event.search()

         # OBSERVABLESFIX
        if args.observables:
            search = search.query('nested', path='event_observables', query=Q({"terms": {"event_observables.value.keyword": args.observables}}))  

        search = search[:0]

        org_uuids = {}

        # Apply all filters
        for _filter in search_filters:
            search = search.filter(_filter['type'], **{_filter['field']: _filter['value']})

        if not args.signature:
            search.aggs.bucket('signature', 'terms', field='signature', order={'max_date': 'desc'}, size=1000000)
            search.aggs['signature'].metric('max_date', 'max', field='original_date')
            search.aggs['signature'].bucket('uuid', 'terms', field='uuid', size=1, order={'max_date': 'desc'})
            search.aggs['signature']['uuid'].metric('max_date', 'max', field='original_date')
            if hasattr(current_user,'default_org') and current_user.default_org:
                search.aggs['signature']['uuid'].bucket('organization', 'terms', field='organization', size=1)

            events = search.execute()
            event_uuids = []
            for signature in events.aggs.signature.buckets:
                
                event_uuids.append(signature.uuid.buckets[0]['key'])
                if hasattr(current_user,'default_org') and current_user.default_org:
                    org_uuid = signature.uuid.buckets[0].organization.buckets[0]['key']
                    if org_uuid not in org_uuids:
                        org_uuids[org_uuid] = {}
                        org_uuids[org_uuid]['events'] = [signature.uuid.buckets[0]['key']]
                    else:
                        org_uuids[org_uuid]['events'].append(signature.uuid.buckets[0]['key'])

        else:
            events = list(search.scan())
            event_uuids = [e.uuid for e in events]
            org_uuids = {e.organization: {'events': [evt.uuid for evt in events if evt.organization == e.organization]} for e in events}

        if hasattr(current_user,'default_org') and current_user.default_org:
            return {
                'events': event_uuids,
                'organizations': {
                    uuid: {
                        'events': org_uuids[uuid]['events'],
                        'dismiss_reason': '',
                        'dismiss_comment': ''
                    } for uuid in org_uuids
                }
                
            }
        else:
            return {
                'events': event_uuids,
                'organizations': {
                    current_user.organization: {
                        'events': event_uuids,
                        'dismiss_reason': '',
                        'dismiss_comment': ''
                    }
                }
            }

related_events_parser = api.parser()
related_events_parser.add_argument(
    'count', type=xinputs.boolean, location='args', default=False, required=False)
related_events_parser.add_argument(
    'status', type=str, location='args', default='New', required=False
)
@api.route("/<signature>/new_related_events")
class EventNewRelatedEvents(Resource):

    @api.doc(security="Bearer")
    @api.expect(related_events_parser)
    @api.marshal_with(mod_related_events)
    @api.response('200', 'Success')
    @api.response('404', 'Event not found')
    @token_required
    @user_has('view_events')
    def get(self, signature, current_user):
        ''' Returns the UUIDs of all related events that are Open '''

        args = related_events_parser.parse_args()

        if args.count:
            events = Event.search()
            events = events.filter('term', signature='signature')
            return {
                'events': [],
                'count': events.count()
            }
        
        events = Event.get_by_signature_and_status(signature=signature, status='New', all_events=True)        
        related_events = [e.uuid for e in events if hasattr(e.status,'name') and e.status.name == 'New']
        return {
            "events": related_events,
            "count": len(related_events)
        }


@api.route("/queue_stats")
class EventQueueStats(Resource):

    @api.doc(security="Bearer")
    def get(self):
        worker_info = []
        worker_info = ep.worker_info()
        return {"size": ep.qsize(), "workers": worker_info, "respawns": ep.worker_respawns}<|MERGE_RESOLUTION|>--- conflicted
+++ resolved
@@ -1092,7 +1092,6 @@
                 api.abort(400, 'Bulk actions across organizations is unsupported')
 
             rubq = rubq.script(
-<<<<<<< HEAD
                 source="ctx._source.dismiss_comment = params.dismiss_comment;ctx._source.dismiss_reason = params.dismiss_reason;ctx._source.status.name = params.status_name;ctx._source.status.uuid = params.uuid;ctx._source.dismissed_at = params.dismissed_at;if(ctx._source.dismissed_by == null) { ctx._source.dismissed_by = [:];}\nctx._source.dismissed_by.username = params.dismissed_by_username;ctx._source.dismissed_by.organization = params.dismissed_by_organization;ctx._source.dismissed_by.uuid = params.dismissed_by_uuid;",
                 #source="ctx._source.dismiss_comment = params.dismiss_comment;ctx._source.dismiss_reason = params.dismiss_reason;ctx._source.status.name = params.status_name;ctx._source.status.uuid = params.uuid;ctx._source.dismissed_at = params.dismissed_at;DateTimeFormatter dtf = DateTimeFormatter.ofPattern(\"yyyy-MM-dd'T'HH:mm:ss.SSSSSS\").withZone(ZoneId.of('UTC'));ZonedDateTime zdt = ZonedDateTime.parse(params.dismissed_at, dtf);ZonedDateTime zdt2 = ZonedDateTime.parse(ctx._source.created_at, dtf);Instant Currentdate = Instant.ofEpochMilli(zdt.getMillis());Instant Startdate = Instant.ofEpochMilli(zdt2.getMillis());ctx._source.time_to_dismiss = ChronoUnit.SECONDS.between(Startdate, Currentdate);",
                 params={
@@ -1106,22 +1105,6 @@
                     'dismissed_by_uuid': current_user.uuid
                 }
             )
-=======
-                    source="ctx._source.dismiss_comment = params.dismiss_comment;ctx._source.dismiss_reason = params.dismiss_reason;ctx._source.status.name = params.status_name;ctx._source.status.uuid = params.uuid;ctx._source.dismissed_at = params.dismissed_at;if(params.tuning_advice != null) { if (ctx._source.tuning_advice == null) { ctx._source.tuning_advice = '';}ctx._source.tuning_advice = params.tuning_advice;}if(ctx._source.dismissed_by == null) { ctx._source.dismissed_by = [:];}\nctx._source.dismissed_by.username = params.dismissed_by_username;ctx._source.dismissed_by.organization = params.dismissed_by_organization;ctx._source.dismissed_by.uuid = params.dismissed_by_uuid;",
-                    #source="ctx._source.dismiss_comment = params.dismiss_comment;ctx._source.dismiss_reason = params.dismiss_reason;ctx._source.status.name = params.status_name;ctx._source.status.uuid = params.uuid;ctx._source.dismissed_at = params.dismissed_at;DateTimeFormatter dtf = DateTimeFormatter.ofPattern(\"yyyy-MM-dd'T'HH:mm:ss.SSSSSS\").withZone(ZoneId.of('UTC'));ZonedDateTime zdt = ZonedDateTime.parse(params.dismissed_at, dtf);ZonedDateTime zdt2 = ZonedDateTime.parse(ctx._source.created_at, dtf);Instant Currentdate = Instant.ofEpochMilli(zdt.getMillis());Instant Startdate = Instant.ofEpochMilli(zdt2.getMillis());ctx._source.time_to_dismiss = ChronoUnit.SECONDS.between(Startdate, Currentdate);",
-                    params={
-                        'dismiss_comment': api.payload['dismiss_comment'],
-                        'dismiss_reason': reason.title if reason else api.payload['dismiss_reason_uuid'],
-                        'status_name': status.name,
-                        'uuid': status.uuid,
-                        'dismissed_at': datetime.datetime.utcnow(),
-                        'dismissed_by_username': current_user.username,
-                        'dismissed_by_organization': current_user.organization,
-                        'dismissed_by_uuid': current_user.uuid,
-                        'tuning_advice': api.payload['tuning_advice'] if 'tuning_advice' in api.payload else None
-                    }
-                )
->>>>>>> dc4b1cbc
             rubq = rubq.params(slices='auto', refresh=True)
 
             x = rubq.execute()
