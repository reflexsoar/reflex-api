from re import search
import uuid
import copy
import math
import time
import hashlib
import json
import datetime
import threading
from queue import Queue
from flask import current_app
from flask_restx import Resource, Namespace, fields, inputs as xinputs
from ..model import Event, Observable, EventRule, CloseReason, Nested, Q
from ..model.exceptions import EventRuleFailure
from ..utils import check_org, token_required, user_has, log_event
from .shared import ISO8601, JSONField, ObservableCount, IOCCount, mod_pagination, mod_observable_list
from ... import event_queue as event_processor_queue
from pymemcache.client.base import Client

api = Namespace('Events', description='Event related operations', path='/event')

mod_bulk_event_uuids = api.model('BulkEventUUIDs', {
    'events': fields.List(fields.String),
    'organizations': JSONField(attribute='organizations')
})

mod_raw_log = api.model('RawLog', {
    'source_log': fields.String
})

mod_event_status = api.model('EventStatusString', {
    'name': fields.String,
    'closed': fields.Boolean
})

mod_observable_create = api.model('ObservableCreate', {
    'value': fields.String(required=True),
    'ioc': fields.Boolean,
    'tlp': fields.Integer,
    'spotted': fields.Boolean,
    'safe': fields.Boolean,
    'data_type': fields.String(required=True),
    'tags': fields.List(fields.String),
    'source_field': fields.String,
    'original_source_field': fields.String
})

mod_event_create = api.model('EventCreate', {
    'title': fields.String(required=True),
    'reference': fields.String(required=True),
    'description': fields.String(required=True),
    'tags': fields.List(fields.String),
    'tlp': fields.Integer,
    'severity': fields.Integer,
    'source': fields.String,
    'signature': fields.String,
    'observables': fields.List(fields.Nested(mod_observable_create)),
    'raw_log': fields.String
})

mod_event_list = api.model('EventList', {
    'uuid': fields.String,
    'organization': fields.String,
    'title': fields.String(required=True),
    'reference': fields.String(required=True),
    'description': fields.String(required=True),
    'tlp': fields.Integer,
    'severity': fields.Integer,
    'status': fields.Nested(mod_event_status),
    'source': fields.String,
    'tags': fields.List(fields.String),
    'created_at': ISO8601(attribute='created_at'),
    'updated_at': ISO8601(attribute='updated_at'),
    'observables': fields.List(fields.Nested(mod_observable_list)),
    'case': fields.String,
    'signature': fields.String,
    'related_events_count': fields.Integer,
    'raw_log': fields.Nested(mod_raw_log, attribute='_raw_log')
})

mod_event_paged_list = api.model('PagedEventList', {
   'events': fields.List(fields.Nested(mod_event_list)),
   'pagination': fields.Nested(mod_pagination)
})

mod_related_events = api.model('RelatedEvents', {
    'events': fields.List(fields.String)
})

mod_event_create_bulk = api.model('EventCreateBulk', {
    'events': fields.List(fields.Nested(mod_event_create))
})

mod_event_bulk_dismiss = api.model('EventBulkDismiss', {
    'events': fields.List(fields.String),
    'dismiss_reason_uuid': fields.String,
    'dismiss_comment': fields.String,
})

mod_event_details = api.model('EventDetails', {
    'uuid': fields.String,
    'title': fields.String(required=True),
    'reference': fields.String(required=True),
    'description': fields.String(required=True),
    'tlp': fields.Integer,
    'severity': fields.Integer,
    'status': fields.Nested(mod_event_status),
    'source': fields.String,
    'tags': fields.List(fields.String),
    'observables': fields.List(fields.Nested(mod_observable_list)),
    'observable_count': ObservableCount(attribute='observables'),
    'ioc_count': IOCCount(attribute='observables'),
    'case': fields.String,
    'created_at': ISO8601(attribute='created_at'),
    'modified_at': ISO8601(attribute='updated_at'),
    'raw_log': fields.String,
    'signature': fields.String,
    'dismiss_reason': fields.String,
    'dismiss_comment': fields.String,
    'event_rules': fields.List(fields.String)
})

event_list_parser = api.parser()
event_list_parser.add_argument('status', location='args', default=[
], type=str, action='split', required=False)
event_list_parser.add_argument('tags', location='args', default=[
], type=str, action='split', required=False)
event_list_parser.add_argument('observables', location='args', default=[
], type=str, action='split', required=False)
event_list_parser.add_argument('signature', location='args', required=False)
event_list_parser.add_argument('source', action='split', location='args', required=False)
event_list_parser.add_argument('event_rule', location='args', default=[
], type=str, action='split', required=False)
event_list_parser.add_argument(
    'severity', action='split', location='args', required=False)
event_list_parser.add_argument(
    'grouped', type=xinputs.boolean, location='args', required=False)
event_list_parser.add_argument(
    'case_uuid', type=str, location='args', required=False)
event_list_parser.add_argument('search', type=str, action='split', default=[
], location='args', required=False)
event_list_parser.add_argument(
    'title__like', type=str, location='args', required=False
)
event_list_parser.add_argument(
    'title', type=str, location='args', action='split', required=False)
event_list_parser.add_argument(
    'page', type=int, location='args', default=1, required=False)
event_list_parser.add_argument(
    'page_size', type=int, location='args', default=10, required=False)
event_list_parser.add_argument(
    'sort_by', type=str, location='args', default='created_at', required=False)
event_list_parser.add_argument(
    'sort_direction', type=str, location='args', default="desc", required=False)
event_list_parser.add_argument('start', location='args', default=(datetime.datetime.utcnow()-datetime.timedelta(days=7)).strftime('%Y-%m-%dT%H:%M:%S'), type=str, required=False)
event_list_parser.add_argument('end', location='args', default=(datetime.datetime.utcnow()+datetime.timedelta(days=1)).strftime('%Y-%m-%dT%H:%M:%S'), type=str, required=False)
event_list_parser.add_argument('organization', location='args', action='split', required=False)

@api.route("")
class EventListAggregated(Resource):

    @api.doc(security="Bearer")
    @api.marshal_with(mod_event_paged_list)
    @api.expect(event_list_parser)
    @token_required
    @user_has('view_events')
    def get(self, current_user):

        args = event_list_parser.parse_args()

        start = (args.page - 1)*args.page_size
        end = (args.page * args.page_size)

        search_filters = []

        if args.title__like and args.title__like != '':
            search_filters.append({
                'type': 'wildcard',
                'field': 'title',
                'value': "*"+args.title__like+"*"
            })

        if args.status and args.status != ['']:
            search_filters.append({
                    'type': 'terms',
                    'field': 'status.name__keyword',
                    'value': args.status
                })

        if args.source and args.source != ['']:
            search_filters.append({
                'type': 'terms',
                'field': 'source__keyword',
                'value': args.source
            })

        if args.event_rule and args.event_rule != ['']:
            search_filters.append({
                'type': 'terms',
                'field': 'event_rules',
                'value': args.event_rule
            })

        for arg in ['severity','title','tags','organization']:
            if arg in args and args[arg] not in ['', None, []]:
                search_filters.append({
                    'type': 'terms',
                    'field': arg,
                    'value': args[arg]
                })
        
        if args.signature:
            search_filters.append({
                    'type': 'term',
                    'field': 'signature',
                    'value': args.signature
                })

        if args.case_uuid:
            search_filters.append({
                'type': 'match',
                'field': 'case',
                'value': args.case_uuid
            })

        if args.start and args.end:
            search_filters.append({
                'type': 'range',
                'field': 'created_at',
                'value': {
                    'gte': args.start,
                    'lte': args.end
                }
            })

        observables = {}

        raw_event_count = 0
        
        # If not filtering by a signature
        if not args.signature:

            #agg_start = datetime.datetime.utcnow()
            
            search = Event.search()

            search = search[:0]

            # Apply all filters
            for _filter in search_filters:
                search = search.filter(_filter['type'], **{_filter['field']: _filter['value']})

            if args.observables:
<<<<<<< HEAD
                search = search.query('nested', path='event_observables', query=Q({"terms": {"event_observables.value": args.observables}}))           
=======
                search = search.query('nested', path='event_observables', query=Q({"terms": {"event_observables.value": args.observables}}))            
>>>>>>> 5a5ac17e
                
            raw_event_count = search.count()

            search.aggs.bucket('signature', 'terms', field='signature', order={'max_date': 'desc'}, size=args.page_size)
            search.aggs['signature'].metric('max_date', 'max', field='created_at')
            search.aggs['signature'].bucket('uuid', 'terms', field='uuid', size=1, order={'max_date': 'desc'})
            search.aggs['signature']['uuid'].metric('max_date', 'max', field='created_at')

            events = search.execute()

            event_uuids = []
            for signature in events.aggs.signature.buckets:
                event_uuids.append(signature.uuid.buckets[0]['key'])

            search = Event.search()
            search = search[start:end]

            if args.sort_direction:
                if args.sort_direction == "asc":
                    args.sort_by = f"-{args.sort_by}"
                else:
                    args.sort_by = f"{args.sort_by}"

            search = search.sort(args.sort_by)
            search = search.filter('terms', uuid=event_uuids)

            total_events = search.count()
            pages = math.ceil(float(total_events / args.page_size))
            
            events = search.execute()
       
        # If filtering by a signature
        else:

            search = Event.search()
            search = search[start:end]

            # Apply all filters
            for _filter in search_filters:
                search = search.filter(_filter['type'], **{_filter['field']: _filter['value']})

            if args.sort_direction:
                if args.sort_direction == "asc":
                    args.sort_by = f"-{args.sort_by}"
                else:
                    args.sort_by = f"{args.sort_by}"

            search = search.sort(args.sort_by)
            search = search.filter('term', signature=args.signature)

            total_events = search.count()

            raw_event_count = total_events

            pages = math.ceil(float(total_events / args.page_size))

            events = search.execute()
        
        for event in events:
            observables[event.uuid] = event.observables
                   
        response = {
            'events': events,
            'observables': json.loads(json.dumps(observables, default=str)),
            'pagination': {
                'total_results': raw_event_count,
                'pages': pages,
                'page': args['page'],
                'page_size': args['page_size']
            }
        }

        return response


    @api.doc(security="Bearer")
    @api.expect(mod_event_create)
    @token_required
    @user_has('add_event')
    def post(self, current_user):
        ''' Creates a new event '''

        observables = []

        original_payload = copy.copy(api.payload)

        # If the event has an observables pop them off the request payload
        # so that the Event can be generated using the remaining dictionary values
        if 'observables' in api.payload:
            observables = api.payload.pop('observables')

        event = Event.get_by_reference(api.payload['reference'])

        if not event:

            # Generate a default signature based off the rule name and the current time
            # signatures are required in the system but user's don't need to supply them
            # these events will remain ungrouped
            hasher = hashlib.md5()
            if 'signature' not in api.payload or api.payload['signature'] == '':
                
                date_string = datetime.datetime.utcnow().strftime('%Y-%m-%d %H:%M:%S')
                hasher.update(f"{api.payload['title']}{date_string}".encode('utf-8'))
                api.payload['signature'] = hasher.hexdigest()

            # Add the current users organization to the event signature
            api.payload['signature'] = hasher.update(api.payload['signature']+current_user.organization).hexdigest()

            event = Event(**api.payload)
            event.save()

            if observables:
                event.add_observable(observables)

            event_rules = EventRule.get_all(organization=current_user.organization)
            if event_rules:
               
                matched = False
                for event_rule in event_rules:

                    matches = []

                    # If the event matches the event rule criteria perform the rule actions
                    try:
                        matched = event_rule.process_rql(original_payload)
                    except EventRuleFailure as e:
                        log_event(organization=current_user.organization, event_type='Event Rule Processing', source_user="System", event_reference=event.reference, time_taken=0, status="Failed", message=f"Failed to process event rule. {e}")

                    # If the rule matched, process the event
                    if matched:
                        event_rule.process_event(event)
                        matches.append(event.uuid)
                        
                        # TODO: Allow for matching on multiple rules that don't have overlapping
                        # actions, e.g. one rule to move it to a case but a different rule to apply
                        # tags to the event
                        # Break out of the loop, we don't want to match on any more rules
                        break
                    
                    if matches:
                        event_rule.last_matched_date = datetime.datetime.utcnow()
                        event_rule.hit_count += len(matches)
                        event_rule.save()
                
                if not matched:
                    event.set_new()
            else:
                event.set_new()

            return {'message': 'Successfully created the event.'}
        else:
            return {'message': 'Event already exists'}, 409


@api.route("/case_events/<uuid>")
class EventsByCase(Resource):
    '''
    Returns only the events for a specified case the user must have the 
    "view_case_events" permission.  This is useful for having user Roles that 
    only have access to Cases and the related Events for that case
    '''

    @api.doc(security="Bearer")
    @api.expect(event_list_parser)
    @api.marshal_with(mod_event_paged_list)
    @token_required
    @user_has('view_case_events')
    def get(self, uuid, current_user):

        args = event_list_parser.parse_args()

        start = (args.page - 1)*args.page_size
        end = (args.page * args.page_size)

        search = Event.search()
        search = search.filter('term', case=uuid)

        search = search[start:end]

        total_events = search.count()

        raw_event_count = total_events

        pages = math.ceil(float(total_events / args.page_size))

        events = search.execute() 
        observables = {}

        for event in events:
            observables[event.uuid] = [o.to_dict() for o in event.observables]

        response = {
            'events': events,
            'observables': json.loads(json.dumps(observables, default=str)),
            'pagination': {
                'total_results': raw_event_count,
                'pages': pages,
                'page': args['page'],
                'page_size': args['page_size']
            }
        }

        return response


def check_cache(reference):
    '''
    Checks memcached to see if the Event has already been sent
    Falls back to Elasticsearch.  If an event is found in Elasticsearch, add
    it back to memcached
    '''

    found = False

    memcached_enabled = current_app.config['THREAT_POLLER_MEMCACHED_ENABLED']
    memcached_key = f"event-processing-{reference}"

    if memcached_enabled:
        client = Client(f"{current_app.config['THREAT_POLLER_MEMCACHED_HOST']}:{current_app.config['THREAT_POLLER_MEMCACHED_PORT']}")   

        # Check memcached first        
        if not found:
            result = client.get(memcached_key)
            if result:
                found = True

    # If the item was not found in memcached check Elasticsearch
    if not found:
        events = Event.search()
        events = events.filter('term', reference=reference)

        if events.count() > 0:
            found = True

            # We found it, we should probably rehydrate memcached with it
            if memcached_enabled:
                client.set(memcached_key, True, expire=1440)
        else:
            # It did not exist in memcached or Elasticsearch, set it but 
            # mark it as not found
            found = False
            if memcached_enabled:
                client.set(memcached_key, True, expire=1440)

    return found


@api.route('/_bulk')
class CreateBulkEvents(Resource):

    # TODO: This needs some serious love but it should work let's test it

    @api.doc(security="Bearer")
    @api.expect(mod_event_create_bulk)
    @token_required
    @user_has('add_event')
    def post(self, current_user):
        event_queue = Queue()

        workers = []

        request_id = str(uuid.uuid4())
      
        def process_event(queue, request_id, organization=None):
            while not queue.empty():
                raw_event = queue.get()
                event = Event.get_by_reference(raw_event['reference'], organization=organization)

                if not event:

                    # Generate a default signature based off the rule name and the current time
                    # signatures are required in the system but user's don't need to supply them
                    # these events will remain ungrouped
                    
                    if 'signature' not in raw_event or raw_event['signature'] == '':         
                        hasher = hashlib.md5()               
                        date_string = datetime.datetime.utcnow().strftime('%Y-%m-%d %H:%M:%S')
                        hasher.update(f"{raw_event['title']}{date_string}".encode('utf-8'))
                        raw_event['signature'] = hasher.hexdigest()
                    
                    # Add the current users organization to the event signature
                    hasher_b = hashlib.md5()
                    hasher_b.update(raw_event['signature'].encode('utf-8')+current_user.organization.encode('utf-8'))
                    raw_event['signature'] = hasher_b.hexdigest()

                    observables = []
                    #added_observables = []

                    # Start clocking event creation
                    start_event_process_dt = datetime.datetime.utcnow().timestamp()

                    original_payload = copy.copy(raw_event)

                    if 'observables' in raw_event:
                        observables = raw_event.pop('observables')

                    event = Event(**raw_event, organization=organization)
                    event.save()

                    if observables:
                        event.add_observable(observables)

                    event_rules = EventRule.get_all(organization=organization)
                    if event_rules:
                    
                        matched = False
                        for event_rule in event_rules:

                            matches = []

                            # If the event matches the event rule criteria perform the rule actions
                            try:
                                matched = event_rule.process_rql(original_payload)
                            except EventRuleFailure as e:
                                log_event(organization=organization, event_type='Event Rule Processing', source_user="System", event_reference=event.reference, time_taken=0, status="Failed", message=f"Failed to process event rule. {e}")

                            # If the rule matched, process the event
                            if matched:
                                event_rule.process_event(event)
                                matches.append(event.uuid)
                                
                                # TODO: Allow for matching on multiple rules that don't have overlapping
                                # actions, e.g. one rule to move it to a case but a different rule to apply
                                # tags to the event
                                # Break out of the loop, we don't want to match on any more rules
                                if hasattr(event_rule,'global_rule') and not event_rule.global_rule:
                                    break

                            if matches:
                                event_rule.last_matched_date = datetime.datetime.utcnow()
                                if event_rule.hit_count != None:
                                    event_rule.hit_count += len(matches)
                                else:
                                    event_rule.hit_count = len(matches)
                                event_rule.save()
                        
                        if not event.dismissed_by_rule:
                            event.set_new()

                    else:
                        event.set_new()

                    end_event_process_dt = datetime.datetime.utcnow().timestamp()
                    event_process_time = end_event_process_dt - start_event_process_dt
                    #log_event(event_type='Bulk Event Insert', source_user="System", request_id=request_id, event_reference=event.reference, time_taken=event_process_time, status="Success", message="Event Inserted.", event_id=event.uuid)
                else:
                    log_event(organization=organization, event_type='Bulk Event Insert', source_user="System", request_id=request_id, event_reference=event.reference, time_taken=0, status="Failed", message="Event Already Exists.")

        if not current_app.config['NEW_EVENT_PIPELINE']:
            start_bulk_process_dt = datetime.datetime.utcnow().timestamp()

            if 'events' in api.payload and len(api.payload['events']) > 0:
                [event_queue.put(e) for e in api.payload['events']]

            for i in range(0,current_app.config['EVENT_PROCESSING_THREADS']):
                p = threading.Thread(target=process_event, daemon=True, args=(event_queue,request_id,current_user.organization))
                workers.append(p)
            [t.start() for t in workers]

            end_bulk_process_dt = datetime.datetime.utcnow().timestamp()
            total_process_time = end_bulk_process_dt - start_bulk_process_dt

            log_event(event_type="Bulk Event Insert", request_id=request_id, time_taken=total_process_time, status="Success", message="Bulk request finished.")

            return {"request_id": request_id, "response_time": total_process_time}
        else:
            start_bulk_process_dt = datetime.datetime.utcnow().timestamp()
            for event in api.payload['events']:
                event['organization'] = current_user.organization
                if not check_cache(event['reference']):
                    event_processor_queue.put(event)
            end_bulk_process_dt = datetime.datetime.utcnow().timestamp()
            total_process_time = end_bulk_process_dt - start_bulk_process_dt
            return {"request_id": request_id, "response_time": total_process_time}


@api.route("/bulk_dismiss")
class EventBulkUpdate(Resource):

    @api.doc(security="Bearer")
    @api.expect(mod_event_bulk_dismiss)
    @api.marshal_with(mod_event_details, as_list=True)
    @token_required
    @user_has('update_event')
    def put(self, current_user):
        ''' Dismiss multiple events at the same time '''

        if 'dismiss_reason_uuid' in api.payload:
            reason = CloseReason.get_by_uuid(uuid=api.payload['dismiss_reason_uuid'])
            if not reason:
                api.abort(400, 'A dismiss reason is required.')                
        else:
            api.abort(400, 'A dismiss reason is required.')

        if 'events' in api.payload:

            comment = api.payload['dismiss_comment'] if api.payload['dismiss_comment'] != "" else None

            for event in api.payload['events']:
                e = Event.get_by_uuid(uuid=event)
                e.set_dismissed(reason=reason, comment=comment)
                related_events = Event.get_by_signature_and_status(signature=e.signature, status='New', all_events=True)
                if len(related_events) > 0:
                    for evt in related_events:
                        if hasattr(evt, 'uuid') and evt.uuid not in api.payload['events']:
                            evt.set_dismissed(reason=reason, comment=comment)

        time.sleep(1)

        return []


@api.route("/<uuid>")
class EventDetails(Resource):

    @api.doc(security="Bearer")
    @api.marshal_with(mod_event_details)
    @token_required
    @user_has('view_events')
    def get(self, uuid, current_user):

        event = Event.get_by_uuid(uuid)
        if event:
            return event
        else:
            api.abort(404, 'Event not found.')

    @api.doc(security="Bearer")
    @token_required
    @user_has('update_event')
    def put(self, uuid, current_user):
        '''Updates an event

        Parameters:
            uuid (str): The unique identifier of the Event
            current_user (User): The current user making the API request
        '''

        if 'dismiss_reason_uuid' in api.payload:
            reason = CloseReason.get_by_uuid(uuid=api.payload['dismiss_reason_uuid'])
            event = Event.get_by_uuid(uuid=uuid)

            comment = None
            if 'dismiss_comment' in api.payload and api.payload['dismiss_comment'] != '':
                comment = api.payload['dismiss_comment']
            
            event.set_dismissed(reason, comment=comment)
            return {'message':'Successfully dismissed event'}, 200
        else:
            return {}

    @api.doc(security="Bearer")
    @token_required
    @user_has('delete_event')
    def delete(self, uuid, current_user):
        '''
        Deletes an event and any related artifacts from the system

        Parameters:
            uuid (str): The unique identifier of the Event
            current_user (User): The current user making the API request
        '''

        event = Event.get_by_uuid(uuid=uuid)

        # Only support deleting events that are not in cases right now
        if event and not event.case:
        
            # Remove this event from any cases it may be associated with
            #if event.case:
            #    case = Case.get_by_uuid(uuid=event.case)

            # Delete any observables from the observables index related to this event
            observables = Observable.get_by_event_uuid(uuid=uuid)
            for observable in observables:
                observable.delete()

            # Delete the event
            event.delete()

            return {'message': 'Successfully deleted the event.', 'uuid': uuid}, 200
        else:
            return {'message': 'Event not found'}, 404

event_stats_parser = api.parser()
event_stats_parser.add_argument('status', location='args', default=[
], type=str, action='split', required=False)
event_stats_parser.add_argument('tags', location='args', default=[
], type=str, action='split', required=False)
event_stats_parser.add_argument('signature', location='args', required=False)
event_stats_parser.add_argument(
    'severity', action='split', location='args', required=False)
event_stats_parser.add_argument(
    'title', type=str, location='args', action='split', required=False)
event_stats_parser.add_argument(
    'title__like', type=str, location='args', required=False
)
event_stats_parser.add_argument('observables', location='args', default=[
], type=str, action='split', required=False)
event_stats_parser.add_argument('source', location='args', default=[
], type=str, action='split', required=False)
event_stats_parser.add_argument('event_rule', location='args', default=[
], type=str, action='split', required=False)
event_stats_parser.add_argument('top', location='args', default=10, type=int, required=False)
event_stats_parser.add_argument('start', location='args', default=(datetime.datetime.utcnow()-datetime.timedelta(days=7)).strftime('%Y-%m-%dT%H:%M:%S'), type=str, required=False)
event_stats_parser.add_argument('end', location='args', default=(datetime.datetime.utcnow()+datetime.timedelta(days=1)).strftime('%Y-%m-%dT%H:%M:%S'), type=str, required=False)
event_stats_parser.add_argument('interval', location='args', default='day', required=False, type=str)
event_stats_parser.add_argument('metrics', location='args', action='split', default=['title','observable','source','tag','status','severity','data_type','event_rule'])
event_stats_parser.add_argument('organization', location='args', action='split', required=False)

@api.route("/stats")
class EventStats(Resource):

    @api.doc(security="Bearer")
    @api.expect(event_stats_parser)
    @token_required
    @user_has('view_events')
    def get(self, current_user):
        '''
        Returns metrics about events that can be used for easier filtering
        of events on the Events List page
        '''

        args = event_stats_parser.parse_args()
        
        search_filters = []

        if args.title__like and args.title__like != '':
            search_filters.append({
                'type': 'wildcard',
                'field': 'title',
                'value': "*"+args.title__like+"*"
            })

        if args.status and args.status != ['']:
            search_filters.append({
                'type': 'terms',
                'field': 'status.name__keyword',
                'value': args.status
            })

        if args.source and args.source != ['']:
            search_filters.append({
                'type': 'terms',
                'field': 'source.keyword',
                'value': args.source
            })

        if args.event_rule and args.event_rule != ['']:
            search_filters.append({
                'type': 'terms',
                'field': 'event_rules',
                'value': args.event_rule
            })

        for arg in ['severity','title','tags','organization']:
            if arg in args and args[arg] not in ['', None, []]:
                search_filters.append({
                    'type': 'terms',
                    'field': arg,
                    'value': args[arg]
                })
        
        if args.signature:
            search_filters.append({
                'type': 'term',
                'field': 'signature',
                'value': args.signature
            })

        if args.start and args.end:
            search_filters.append({
                'type': 'range',
                'field': 'created_at',
                'value': {
                    'gte': args.start,
                    'lte': args.end
                }
            })

        search = Event.search()

        # Apply all filters
        for _filter in search_filters:
            search = search.filter(_filter['type'], **{_filter['field']: _filter['value']})

        if args.observables:
            search = search.query('nested', path='event_observables', query=Q({"terms": {"event_observables.value": args.observables}}))  

        search.aggs.bucket('range', 'filter', range={'created_at': {
                        'gte': args.start,
                        'lte': args.end
                    }})

        if 'title' in args.metrics:
            max_title = args.top if args.top != 10 else 100
            search.aggs['range'].bucket('title', 'terms', field='title', size=max_title)

        if 'tag' in args.metrics:
            max_tags = args.top if args.top != 10 else 100
            search.aggs['range'].bucket('tags', 'terms', field='tags', size=max_tags)

        if 'dismiss_reason' in args.metrics:
            max_reasons = args.top if args.top != 10 else 100
            search.aggs['range'].bucket('dismiss_reason', 'terms', field='dismiss_reason.keyword', size=max_reasons)

        if 'status' in args.metrics:
            max_status = args.top if args.top != 10 else 100
            search.aggs['range'].bucket('status', 'terms', field='status.name.keyword', size=max_status)

        if 'severity' in args.metrics:
            max_severity = args.top if args.top != 10 else 100
            search.aggs['range'].bucket('severity', 'terms', field='severity', size=max_severity)

        if 'signature' in args.metrics:
            max_signature = args.top if args.top != 10 else 100
            search.aggs['range'].bucket('signature', 'terms', field='signature', size=max_signature)

        if 'source' in args.metrics:
            max_source = args.top if args.top != 10 else 100
            search.aggs['range'].bucket('source', 'terms', field='source.keyword', size=max_source)

        if 'event_rule' in args.metrics:
            max_event_rule = args.top if args.top != 10 else 100
            search.aggs['range'].bucket('event_rule', 'terms', field='event_rules', size=max_event_rule)

        if 'organization' in args.metrics:
            max_organizations = args.top if args.top != 10 else 100
            search.aggs['range'].bucket('organization', 'terms', field='organization', size=max_organizations)

        if 'observable' in args.metrics:
            max_observables = args.top if args.top != 10 else 100
            search.aggs['range'].bucket('observables', 'nested', path="event_observables")
            search.aggs['range']['observables'].bucket('data_type', 'terms', field='event_observables.data_type.keyword', size=max_observables)
            search.aggs['range']['observables'].bucket('value', 'terms', field='event_observables.value.keyword', size=max_observables)

        if 'time_per_status' in args.metrics:
            search.aggs['range'].buckets('time_per_status', 'terms', field='status.name.keyword', size=max_status)

        search = search[0:0]

        events = search.execute()

        """if 'observable' in args.metrics:
            observable_search = Observable.search()
            observable_search = observable_search.filter('exists', field='events')

            observable_search = observable_search.filter('terms', **{'events': [v['key'] for v in events.aggs.range.uuids.buckets]})

            observable_search.aggs.bucket('data_type', 'terms', field='data_type.keyword', size=50)
            observable_search.aggs.bucket('value', 'terms', field='value', size=100)

            observable_search = observable_search.execute()"""

        if 'events_over_time' in args.metrics:
            events_over_time = Event.search()
       
            events_over_time = events_over_time[0:0]

            events_over_time.aggs.bucket('range', 'filter', range={'created_at': {
                        'gte': args.start,
                        'lte': args.end
                    }})

            events_over_time.aggs['range'].bucket('events_per_day', 'date_histogram', field='created_at', format='yyyy-MM-dd', calendar_interval=args.interval, min_doc_count=0)

            events_over_time = events_over_time.execute()

        if 'time_per_status_over_time' in args.metrics:
            time_per_status_over_time = Event.search()

            time_per_status_over_time = time_per_status_over_time[0:0]
            
            time_per_status_over_time.aggs.bucket('range', 'filter', range={'created_at': {
                        'gte': args.start,
                        'lte': args.end
                    }})
            
            time_per_status_over_time.aggs['range'].bucket('per_day', 'date_histogram', field='created_at', format='yyyy-MM-dd', calendar_interval=args.interval, min_doc_count=0)
            time_per_status_over_time.aggs['range']['per_day'].bucket('status', 'terms', field='status.name.keyword', size=10)
            time_per_status_over_time.aggs['range']['per_day']['status'].bucket('avg_time_to_dismiss', 'avg', field='time_to_dismiss')
            time_per_status_over_time.aggs['range']['per_day']['status'].bucket('avg_time_to_act', 'avg', field='time_to_act')
            time_per_status_over_time.aggs['range']['per_day']['status'].bucket('avg_time_to_close', 'avg', field='time_to_close')

            time_per_status_over_time = time_per_status_over_time.execute()

        data = {}

        if 'title' in args.metrics:
            data['title'] = {v['key']: v['doc_count'] for v in events.aggs.range.title.buckets}

        if 'tag' in args.metrics:
            data['tag'] = {v['key']: v['doc_count'] for v in events.aggs.range.tags.buckets}

        if 'dismiss_reason' in args.metrics:
            data['dismiss reason'] = {v['key']: v['doc_count'] for v in events.aggs.range.dismiss_reason.buckets}

        if 'status' in args.metrics:
            data['status'] = {v['key']: v['doc_count'] for v in events.aggs.range.status.buckets}

        if 'severity' in args.metrics:
            data['severity'] = {v['key']: v['doc_count'] for v in events.aggs.range.severity.buckets}

        if 'signature' in args.metrics:
            data['signature'] = {v['key']: v['doc_count'] for v in events.aggs.range.signature.buckets}

        if 'source' in args.metrics:
            data['source'] = {v['key']: v['doc_count'] for v in events.aggs.range.source.buckets}

        if 'event_rule' in args.metrics:
            data['event rule'] = {v['key']: v['doc_count'] for v in events.aggs.range.event_rule.buckets}

        if 'organization' in args.metrics:
            data['organization'] = {v['key']: v['doc_count'] for v in events.aggs.range.organization.buckets}

        if 'observable' in args.metrics:
            data['observable value'] = {v['key']: v['doc_count'] for v in events.aggs.range.observables.value.buckets}
            data['data type'] = {v['key']: v['doc_count'] for v in events.aggs.range.observables.data_type.buckets}
            #data['observable value'] = {v['key']: v['doc_count'] for v in observable_search.aggs.value.buckets}
            #data['data type'] = {v['key']: v['doc_count'] for v in observable_search.aggs.data_type.buckets}

        #if 'time_per_status' in args.metrics:
        #    data['time_per_status'] = {v['key']: v['doc_count'] for v in observable_search.aggs.time_per_status.buckets}
            
        if 'events_over_time' in args.metrics:
            data['events_over_time'] = {v['key_as_string']: v['doc_count'] for v in events_over_time.aggs.range.events_per_day.buckets}

        if 'time_per_status_over_time' in args.metrics:
            data['avg_time_to_act']  = {v['key_as_string']: {x['key']: x['avg_time_to_act']['value'] for x in v.status.buckets} for v in time_per_status_over_time.aggs.range.per_day.buckets}
            data['avg_time_to_dismiss']  = {v['key_as_string']: {x['key']: x['avg_time_to_dismiss']['value'] for x in v.status.buckets} for v in time_per_status_over_time.aggs.range.per_day.buckets}
            data['avg_time_to_close']  = {v['key_as_string']: {x['key']: x['avg_time_to_close']['value'] for x in v.status.buckets} for v in time_per_status_over_time.aggs.range.per_day.buckets}

        return data

@api.route("/bulk_delete")
class BulkDeleteEvent(Resource):

    @api.doc(security="Bearer")
    @api.expect(mod_event_bulk_dismiss)
    @token_required
    @user_has('delete_event')
    def delete(self, current_user):
        '''
        Deletes an event and any related artifacts from the system

        Parameters:
            uuid (str): The unique identifier of the Event
            current_user (User): The current user making the API request
        '''

        if api.payload['events']:
            for _event in api.payload['events']:

                event = Event.get_by_uuid(uuid=_event)

                related_events = Event.get_by_signature_and_status(signature=event.signature, status='New', all_events=True)
                if len(related_events) > 0:
                    for evt in related_events:
                        if hasattr(evt, 'uuid') and evt.uuid not in api.payload['events']:
                            evt.delete()
                event.delete()

        time.sleep(1)

        return {'message': 'Successfully deleted Events.'}, 200

"""
@api.route("/<uuid>/update_case")
class EventUpdateCase(Resource):

    @api.doc(security="Bearer")
    @api.marshal_with(mod_event_update_case)
    @api.response('200', 'Success')
    @token_required
    @user_has('update_event')
    def put(self, uuid, current_user):

        if 'action' in api.payload:
            action = api.payload.pop('action')

            if action in ['remove','transfer']:

                event = Event.get_by_uuid()

                if action == 'remove':
                    
                    event.remove_from_case()

                if action == 'transfer':
                    if 'target_case_uuid' in api.payload:
                        event.set_case()
                    else:
                        api(400, 'Missing target case details.')
            
                print('a')
            else:
                api.abort(400, 'Missing or invalid action.')
        else:
            api.abort(400, 'Missing or invalid action.')
"""


event_bulk_select_parser = api.parser()
event_bulk_select_parser.add_argument('status', location='args', default=[
], type=str, action='split', required=False)
event_bulk_select_parser.add_argument('tags', location='args', default=[
], type=str, action='split', required=False)
event_bulk_select_parser.add_argument('observables', location='args', default=[
], type=str, action='split', required=False)
event_bulk_select_parser.add_argument('signature', location='args', required=False)
event_bulk_select_parser.add_argument('source', action='split', location='args', required=False)
event_bulk_select_parser.add_argument(
    'severity', action='split', location='args', required=False)
event_bulk_select_parser.add_argument(
    'grouped', type=xinputs.boolean, location='args', required=False)
event_bulk_select_parser.add_argument(
    'case_uuid', type=str, location='args', required=False)
event_bulk_select_parser.add_argument('search', type=str, action='split', default=[
], location='args', required=False)
#event_list_parser.add_argument('rql', type=str, default="", location="args", required=False)
event_bulk_select_parser.add_argument(
    'title', type=str, location='args', action='split', required=False)
event_bulk_select_parser.add_argument(
    'title__like', type=str, location='args', required=False
)
event_bulk_select_parser.add_argument('organization', location='args', action='split', required=False)
event_bulk_select_parser.add_argument('start', location='args', default=(datetime.datetime.utcnow()-datetime.timedelta(days=7)).strftime('%Y-%m-%dT%H:%M:%S'), type=str, required=False)
event_bulk_select_parser.add_argument('end', location='args', default=(datetime.datetime.utcnow()+datetime.timedelta(days=1)).strftime('%Y-%m-%dT%H:%M:%S'), type=str, required=False)

@api.route("/bulk_select_all")
class BulkSelectAll(Resource):

    @api.doc(security="Bearer")
    @api.marshal_with(mod_bulk_event_uuids)
    @api.expect(event_bulk_select_parser)
    @api.response('200','Success')
    @token_required
    @user_has('view_events')
    def get(self, current_user):
        args = event_bulk_select_parser.parse_args()
        search_filters = []

        if args.title__like and args.title__like != '':
            search_filters.append({
                'type': 'wildcard',
                'field': 'title',
                'value': "*"+args.title__like+"*"
            })
        
        if args.status and args.status != ['']:
            search_filters.append({
                    'type': 'terms',
                    'field': 'status.name__keyword',
                    'value': args.status
                })

        if args.source and args.source != ['']:
            search_filters.append({
                'type': 'terms',
                'field': 'source__keyword',
                'value': args.source
            })

        for arg in ['severity','title','tags','organization']:
            if arg in args and args[arg] not in ['', None, []]:
                search_filters.append({
                    'type': 'terms',
                    'field': arg,
                    'value': args[arg]
                })
        
        if args.signature:
            search_filters.append({
                    'type': 'term',
                    'field': 'signature',
                    'value': args.signature
                })

        if args.case_uuid:
            search_filters.append({
                'type': 'match',
                'field': 'case',
                'value': args.case_uuid
            })

        if args.start and args.end:
            search_filters.append({
                'type': 'range',
                'field': 'created_at',
                'value': {
                    'gte': args.start,
                    'lte': args.end
                }
            })

        # OBSERVABLESFIX
        if args.observables:
            event_uuids = []

            if any('|' in o for o in args.observables):
                for observable in args.observables:
                    if '|' in observable:
                        value,field = observable.split('|')
                        response = Observable.get_by_value_and_field(value, field)
                        event_uuids += [o.events[0] for o in response]
            else:
                observables = Observable.get_by_value(args.observables)
                event_uuids = [o.events[0] for o in observables if o.events]
            
            search_filters.append({
                'type': 'terms',
                'field': 'uuid',
                'value': list(set(event_uuids))
            })

        observables = {}        
        
        search = Event.search()

        search = search[:0]

        org_uuids = {}

        # Apply all filters
        for _filter in search_filters:
            search = search.filter(_filter['type'], **{_filter['field']: _filter['value']})

        if not args.signature:
            search.aggs.bucket('signature', 'terms', field='signature', order={'max_date': 'desc'}, size=1000000)
            search.aggs['signature'].metric('max_date', 'max', field='created_at')
            search.aggs['signature'].bucket('uuid', 'terms', field='uuid', size=1, order={'max_date': 'desc'})
            search.aggs['signature']['uuid'].metric('max_date', 'max', field='created_at')
            if hasattr(current_user,'default_org') and current_user.default_org:
                search.aggs['signature']['uuid'].bucket('organization', 'terms', field='organization', size=1)

            events = search.execute()
            event_uuids = []
            for signature in events.aggs.signature.buckets:
                
                event_uuids.append(signature.uuid.buckets[0]['key'])
                if hasattr(current_user,'default_org') and current_user.default_org:
                    org_uuid = signature.uuid.buckets[0].organization.buckets[0]['key']
                    if org_uuid not in org_uuids:
                        org_uuids[org_uuid] = {}
                        org_uuids[org_uuid]['events'] = [signature.uuid.buckets[0]['key']]
                    else:
                        org_uuids[org_uuid]['events'].append(signature.uuid.buckets[0]['key'])

        else:
            events = list(search.scan())
            event_uuids = [e.uuid for e in events]
            org_uuids = [e.organization for e in events]

        if hasattr(current_user,'default_org') and current_user.default_org:
            return {
                'events': event_uuids,
                'organizations': {
                    uuid: {
                        'events': org_uuids[uuid]['events'],
                        'dismiss_reason': '',
                        'dismiss_comment': ''
                    } for uuid in org_uuids
                }
                
            }
        else:
            return {
                'events': event_uuids,
                'organizations': {
                    current_user.organization: {
                        'events': event_uuids,
                        'dismiss_reason': '',
                        'dismiss_comment': ''
                    }
                }
            }

@api.route("/<signature>/new_related_events")
class EventNewRelatedEvents(Resource):

    @api.doc(security="Bearer")
    @api.marshal_with(mod_related_events)
    @api.response('200', 'Success')
    @api.response('404', 'Event not found')
    @token_required
    @user_has('view_events')
    def get(self, signature, current_user):
        ''' Returns the UUIDs of all related events that are Open '''
        events = Event.get_by_signature(signature=signature, all_events=True)
        related_events = [e.uuid for e in events if hasattr(e.status,'name') and e.status.name == 'New']
        return {"events": related_events}<|MERGE_RESOLUTION|>--- conflicted
+++ resolved
@@ -251,11 +251,9 @@
                 search = search.filter(_filter['type'], **{_filter['field']: _filter['value']})
 
             if args.observables:
-<<<<<<< HEAD
-                search = search.query('nested', path='event_observables', query=Q({"terms": {"event_observables.value": args.observables}}))           
-=======
+
                 search = search.query('nested', path='event_observables', query=Q({"terms": {"event_observables.value": args.observables}}))            
->>>>>>> 5a5ac17e
+
                 
             raw_event_count = search.count()
 
