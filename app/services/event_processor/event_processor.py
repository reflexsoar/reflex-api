--- conflicted
+++ resolved
@@ -6,12 +6,6 @@
 Pusher queue of the EventPusher service.
 '''
 
-<<<<<<< HEAD
-=======
-import re
-import os
->>>>>>> 9fd369d1
-import json
 import os
 import uuid
 import time
@@ -25,15 +19,6 @@
     Case
 )
 from app.api_v2.model.event import EventStatus
-<<<<<<< HEAD
-=======
-from app.api_v2.model.threat import ThreatList
-from app.api_v2.rql import (
-    QueryParser,
-    RQLSearch
-)
-from ..utils import execution_timer
->>>>>>> 9fd369d1
 
 # Elastic or Opensearch
 if os.getenv('REFLEX_ES_DISTRO') == 'opensearch':
@@ -157,12 +142,9 @@
         self.cases = []
         self.reasons = []
         self.statuses = []
-<<<<<<< HEAD
+
         self.last_meta_refresh = None
-=======
         self.lists = []
-        self.es = None
->>>>>>> 9fd369d1
 
     def build_elastic_connection(self):
         '''
@@ -176,15 +158,8 @@
             'ssl_show_warn': self.app_config['ELASTICSEARCH_SHOW_SSL_WARN']
         }
 
-<<<<<<< HEAD
-        username = self.app_config['ELASTICSEARCH_USERNAME'] if 'ELASTICSEARCH_USERNAME' in self.app_config else os.getenv(
-            'REFLEX_ES_USERNAME') if os.getenv('REFLEX_ES_USERNAME') else "elastic"
-        password = self.app_config['ELASTICSEARCH_PASSWORD'] if 'ELASTICSEARCH_PASSWORD' in self.app_config else os.getenv(
-            'REFLEX_ES_PASSWORD') if os.getenv('REFLEX_ES_PASSWORD') else "password"
-=======
         username = self.app_config['ELASTICSEARCH_USERNAME']
         password = self.app_config['ELASTICSEARCH_PASSWORD']
->>>>>>> 9fd369d1
         if self.app_config['ELASTICSEARCH_AUTH_SCHEMA'] == 'http':
             elastic_connection['http_auth'] = (username, password)
 
@@ -196,9 +171,7 @@
 
         return connections.create_connection(**elastic_connection)
 
-<<<<<<< HEAD
-=======
-   
+
     def load_intel_lists(self):
         '''
         Fetches all the Intel Lists in the system to prevent too many requests
@@ -210,7 +183,6 @@
         self.lists = list(lists)
 
     
->>>>>>> 9fd369d1
     def load_rules(self):
         '''
         Fetches all the Event Rules in the system to prevent many requests to
@@ -438,10 +410,6 @@
                     }
                 }
             }
-<<<<<<< HEAD
-=======
-                
->>>>>>> 9fd369d1
 
     def mutate_event(self, rule, raw_event):
         '''
@@ -508,38 +476,6 @@
         '''
 
         organization = raw_event['organization']
-<<<<<<< HEAD
-=======
-        
-        if 'signature' not in raw_event or raw_event['signature'] == '':         
-            hasher = hashlib.md5()               
-            date_string = datetime.datetime.utcnow().strftime('%Y-%m-%d %H:%M:%S')
-            hasher.update(f"{raw_event['title']}{date_string}".encode('utf-8'))
-            raw_event['signature'] = hasher.hexdigest()
-
-        if 'uuid' not in raw_event:
-            raw_event['uuid'] = uuid.uuid4()
-
-        if 'observables' in raw_event:
-            raw_event['observables'] = [self.check_threat_list(observable, organization) for observable in raw_event['observables']]
-        
-        # Add the current users organization to the event signature
-        hasher_b = hashlib.md5()
-        hasher_b.update(raw_event['signature'].encode('utf-8')+organization.encode('utf-8'))
-        raw_event['signature'] = hasher_b.hexdigest()
-        raw_event['status'] = next((s for s in self.statuses if s.organization == raw_event['organization'] and s.name == 'New'))
-
-        # Process Global Event Rules
-        for rule in self.rules:
-            matched = False
-            if rule.global_rule:
-                matched = rule.check_rule(raw_event)
-          
-            if rule.organization == organization and not matched:
-                matched = rule.check_rule(raw_event)
-            else:
-                pass
->>>>>>> 9fd369d1
 
         if not '_meta' in raw_event:
 
