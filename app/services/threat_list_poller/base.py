from app.api_v2.model.system import DataType
from ...api_v2.model import ThreatList, ThreatValue
import logging
import requests
import datetime
import json
import zipfile
import io
import hashlib
from pymemcache.client.base import Client
from elasticsearch.helpers import streaming_bulk as esb
from elasticsearch_dsl import connections as econn

from opensearchpy.helpers import streaming_bulk as osb
from opensearch_dsl import connections as oconn

class ThreatListPoller(object):
    '''
    The ThreatListPoller takes any threatlist in the system
    that contains a URL and a polling interval and automatically
    consumes the feed and puts the values of said feed in to the 
    lists values
    '''

    def __init__(self, app, threat_lists: list = None, memcached_config=None, log_level="DEBUG", *args, **kwargs):

        log_levels = {
            'DEBUG': logging.DEBUG,
            'ERROR': logging.ERROR,
            'INFO': logging.INFO
<<<<<<< HEAD
        }
        
=======
        }       

>>>>>>> 9fd369d1
        ch = logging.StreamHandler()
        ch.setFormatter(logging.Formatter('%(asctime)s - %(name)s - %(levelname)s - %(message)s'))
        
        self.logger = logging.getLogger(f"ThreatPoller")
        self.logger.addHandler(ch)
        self.logger.setLevel(log_levels[log_level])

        self.streaming_bulk = esb
        self.connections = oconn
        if app.config['ELASTIC_DISTRO'] == 'opensearch':
            self.streaming_bulk = osb
            self.connections = oconn
        
        self.app = app
        self.threat_lists = threat_lists

        self.session = requests.Session()

        self.memcached_config = memcached_config if memcached_config else None
        if self.memcached_config:
            self.memcached_client = Client(f"{self.memcached_config['host']}:{self.memcached_config['port']}")

        self.es_client = self.build_elastic_connection()

    def build_elastic_connection(self):
        elastic_connection = {
            'hosts': self.app.config['ELASTICSEARCH_URL'],
            'verify_certs': self.app.config['ELASTICSEARCH_CERT_VERIFY'],
            'use_ssl': self.app.config['ELASTICSEARCH_SCHEME'],
            'ssl_show_warn': self.app.config['ELASTICSEARCH_SHOW_SSL_WARN']
        }

        username = self.app.config['ELASTICSEARCH_USERNAME']
        password = self.app.config['ELASTICSEARCH_PASSWORD']
        if self.app.config['ELASTICSEARCH_AUTH_SCHEMA'] == 'http':
            elastic_connection['http_auth'] = (username,password)

        elif self.app.config['ELASTICSEARCH_AUTH_SCHEMA'] == 'api':
            elastic_connection['api_key'] = (username,password)

        if self.app.config['ELASTICSEARCH_CA']:
            elastic_connection['ca_certs'] = self.app.config['ELASTICSEARCH_CA']

        return self.connections.create_connection(**elastic_connection)

    def refresh_lists(self):
        '''
        Refreshes list data from Elasticsearch
        '''
        lists = ThreatList.search()
        lists = lists.filter('exists', field='active')
        lists = lists.filter('match', active=True)
        lists = lists.execute()
        if lists:
            self.threat_lists = [l for l in lists]

    def parse_data(self, data, list_format: str = "ip"):
        if list_format == 'ip':
            ips = data.split('\n')
            return ips

    def to_memcached(self, data, data_type, list_name, list_url, list_type, organization):
        '''
        Pushes a value to memcached using a namespace
        that matches the type of value
        TODO: Make this support multi-tenancy by providing a memcached config per organization
        '''

        try:
            # Change a name from "Someone's super awesome list!" to "someones_super_awesome_list"
            strip_chars = ['!#$%^&*()"\'']
            for char in strip_chars:
                list_name = list_name.replace(char, '')
            list_name = list_name.replace(' ','_').lower()

            for value in data:

                # TODO: Hash this for multitenancy to not expose observables to others if 
                # memcached is a shared instance
                key = f"{organization}:{list_name}:{data_type}:{value}"

                if list_type == 'csv':
                    entry_value = json.dumps(value)
                else:
                    entry_value = json.dumps({
                        "value": value,
                        "list_name": list_name,
                        "list_url": list_url
                    })

                self.memcached_client.set(
                    key,
                    entry_value,
                    expire=self.memcached_config['ttl']
                )
        except Exception as e:
            self.logger.error(f"An error occurred while trying to push ThreatList values to memcached. {e}")


    def generate_intel_value(self, values, data_type, list_uuid, list_name, poll_interval):
        for value in values:
            list_name = list_name.lower().replace(' ','_')
            if value in (None,''):
                continue
            yield ThreatValue(
                value=value,
                data_type=data_type,
                list_uuid=list_uuid,
                list_name=list_name,
                poll_interval=poll_interval,
                from_poll=True,
                created_at=datetime.datetime.utcnow(),
                expire_at=datetime.datetime.utcnow()+datetime.timedelta(minutes=poll_interval*1.5)
            ).to_dict(True)


    def run(self):
        '''
        Fetches all available lists and for each list checks
        to see if the list is ready for polling, performs the polling
        and updates the values in the list with the most recent values
        old values are replaced, new values are NOT appended
        '''
        self.logger.info('Fetching threat lists')
        self.refresh_lists()
        for l in self.threat_lists:

            do_poll = False

            data_type = DataType.get_by_uuid(l.data_type_uuid)
            data_type_name = data_type.name

            if l.last_polled is not None:
                time_since = datetime.datetime.utcnow() - l.last_polled
                minutes_since = time_since.total_seconds()/60

                # Default to 60 minutes if the list doesn't have a poll interval set
                interval = 60
                if l.poll_interval:
                    interval = l.poll_interval

                if minutes_since > interval:
                    do_poll = True
            else:
                do_poll = True

            if do_poll:
                data_from_url = False
                data = None
                data_type_name = l.data_type.name
                if l.url:
                    response = self.session.get(l.url)
                    self.logger.info(f'Polling {l.url}')
                    if response.status_code == 200:

                        content_type = response.headers['Content-Type']
                        data_from_url = True

                        if content_type == 'application/zip':
                            self.logger.info(f"Unzipping file from {l.url}")
                            zip_file = zipfile.ZipFile(io.BytesIO(response.content))
                            if len(zip_file.namelist()) > 1:
                                self.logger.warning(f"ZIP file from {l.url} contains more than 1 file")
                            else:
                                if l.list_type == "csv":
                                    data = zip_file.read(zip_file.namelist()[0]).splitlines()
                        else:
                            data = self.parse_data(response.text)
                      
                        if l.list_type == "csv":
                            data_type = 'multiple'
                            headers = [h.strip() for h in l.csv_headers.split(',')]
                            entries = []
                            for e in data:
                                if isinstance(e, bytes):
                                    e = e.decode().strip()

                                if not e.startswith('#'):
                                    entries.append(e)

                            data = []
                            for entry in entries:
                                entry = entry.split(',') #TODO: Replace this with l.csv_delimiter
                                _entry = {}
                                if entry == ['']:
                                    continue

                                for i in range(0,len(headers)-1):
                                    value = entry[i].strip()

                                    if not value:
                                        value = ''
                                    else:
                                        value = value.strip('"') #TODO: If l.remove_double_quotes

                                    _entry[headers[i]] = value 
                                data.append(json.dumps(_entry))

                        # Push the values from the URL to the list
                        if data:
                            for ok,action in self.streaming_bulk(client=self.es_client, actions=self.generate_intel_value(data, data_type_name, l.uuid, l.name, l.poll_interval)):
                                if not ok:
                                    self.logger.warning(f"Failed to push to index. {action}")
                                pass
                                
                        l.polled()
                    else:
                        print(response.__dict__)

                if self.memcached_config and l.to_memcached and data:
                    self.logger.info(f'Pushing data to memcached')
                    if data_from_url and data:
                        self.to_memcached(data, data_type.name, l.name, l.url, l.list_type, l.organization)
                    else:
                        self.to_memcached(l.values, data_type.name, l.name, 'manual_list', l.list_type, l.organization)
                        l.polled()
            <|MERGE_RESOLUTION|>--- conflicted
+++ resolved
@@ -28,13 +28,8 @@
             'DEBUG': logging.DEBUG,
             'ERROR': logging.ERROR,
             'INFO': logging.INFO
-<<<<<<< HEAD
-        }
-        
-=======
         }       
 
->>>>>>> 9fd369d1
         ch = logging.StreamHandler()
         ch.setFormatter(logging.Formatter('%(asctime)s - %(name)s - %(levelname)s - %(message)s'))
         
