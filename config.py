--- conflicted
+++ resolved
@@ -62,11 +62,8 @@
     AGENT_PRUNE_LIFETIME = int(os.getenv('REFLEX_AGENT_PRUNE_LIFETIME')) if os.getenv('REFLEX_AGENT_PRINT_LIFETIME') else 7
 
     # EVENT INGEST CONFIGURATION
-<<<<<<< HEAD
     EVENT_PROCESSING_THREADS = os.getenv('REFLEX_EVENT_PROCESSING_THREADS') if os.getenv('REFLEX_EVENT_PROCESSING_THREADS') else 1
-=======
-    EVENT_PROCESSING_THREADS = os.getenv('REFLEX_EVENT_PROCESSING_THREADS') if os.getenv('REFLEX_EVENT_PROCESSING_THREADS') else 5
->>>>>>> 5a5ac17e
+
 
     # SCHEDULER CONFIG
     SCHEDULER_DISABLED = as_bool(os.getenv('REFLEX_DISABLE_SCHEDULER')) if os.getenv('REFLEX_DISABLE_SCHEDULER') else False
